--- conflicted
+++ resolved
@@ -204,13 +204,6 @@
 
 
 def test_get_expired():
-<<<<<<< HEAD
-    d = LocalStorage()
-    d.store("key", "val", time.monotonic() + 1)
-    time.sleep(2)
-    assert d.get("key") == (None, None), "Expired value must be deleted"
-    print("Test get expired passed")
-=======
     d = LocalStorage(keep_expired=False)
     d.store(DHTID.generate("key"), "val", time.monotonic() + 1)
     time.sleep(2)
@@ -224,5 +217,4 @@
     d.store(DHTID.generate("key2"), "val2", time.monotonic() + 2)
     assert d.get(DHTID.generate("key1")) == (None, None), "elder a value must be deleted"
     assert d.get(DHTID.generate("key2"))[0] == "val2", "Newer should be stored"
-    print("Test store maxsize passed")
->>>>>>> 9884858a
+    print("Test store maxsize passed")