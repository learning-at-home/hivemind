--- conflicted
+++ resolved
@@ -157,11 +157,7 @@
     # get prefixes by the peer with negative caching. Cache "no data" entries for ffn.0.*, ffn.2.*, ffn.4.*, ffn.5.*
     assert len(beam_search.get_initial_beam(scores=[.1, .2, .3, .4, .5, .6], beam_size=3)) == 2
 
-<<<<<<< HEAD
-    node = await hivemind.DHTNode.create(initial_peers=neighbors)
-=======
-    node = await DHTNode.create(initial_peers=neighbors_i)
->>>>>>> cc8d39c2
+    node = await DHTNode.create(initial_peers=neighbors)
     fetched = await asyncio.gather(*(node.get(f'ffn.{i}.') for i in range(10)))
     for i in range(6):
         assert fetched[i] is not None, f"node should have cached ffn.{i}."
