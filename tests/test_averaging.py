import random
import time

import numpy as np
import pytest
import torch

import hivemind
import hivemind.averaging.averager
from hivemind.averaging.allreduce import AveragingMode
from hivemind.averaging.control import AveragingStage
from hivemind.averaging.key_manager import GroupKeyManager
from hivemind.averaging.load_balancing import load_balance_peers
from hivemind.averaging.partition import AllreduceException
from hivemind.p2p import PeerID

from test_utils.dht_swarms import launch_dht_instances


@pytest.mark.forked
@pytest.mark.asyncio
async def test_key_manager():
    dht = hivemind.DHT(start=True)
    key_manager = GroupKeyManager(
        dht,
        prefix="test_averaging",
        initial_group_bits="10110",
        target_group_size=2,
    )
    alice = dht.peer_id
    bob = PeerID(b"bob")

    t = hivemind.get_dht_time()
    key = key_manager.current_key
    await key_manager.declare_averager(key, alice, expiration_time=t + 60)
    await key_manager.declare_averager(key, bob, expiration_time=t + 61)

    q1 = await key_manager.get_averagers(key, only_active=True)

    await key_manager.declare_averager(key, alice, expiration_time=t + 66)
    q2 = await key_manager.get_averagers(key, only_active=True)

    await key_manager.declare_averager(key, bob, expiration_time=t + 61, looking_for_group=False)
    q3 = await key_manager.get_averagers(key, only_active=True)
    q4 = await key_manager.get_averagers(key, only_active=False)

    q5 = await key_manager.get_averagers("nonexistent_key.0b0101", only_active=False)

    assert len(q1) == 2 and (alice, t + 60) in q1 and (bob, t + 61) in q1
    assert len(q2) == 2 and (alice, t + 66) in q2 and (bob, t + 61) in q2
    assert len(q3) == 1 and (alice, t + 66) in q3
    assert len(q4) == 2 and (alice, t + 66) in q4 and (bob, t + 61) in q2
    assert len(q5) == 0

    dht.shutdown()


def _test_allreduce_once(n_clients, n_aux):
    n_peers = 4
    modes = (
        [AveragingMode.CLIENT] * n_clients
        + [AveragingMode.AUX] * n_aux
        + [AveragingMode.NODE] * (n_peers - n_clients - n_aux)
    )
    random.shuffle(modes)

    tensors1 = [torch.randn(123), torch.zeros(3)]
    tensors2 = [torch.rand(123), torch.ones(3)]
    tensors3 = [-torch.rand(123), torch.arange(3).to(torch.float32)]
    tensors4 = [torch.randn(123) ** 3, torch.arange(3).to(torch.float32) / 2]
    peer_tensors = [tensors1, tensors2, tensors3, tensors4]

    reference = [
        sum(tensors[i] for tensors, mode in zip(peer_tensors, modes) if mode != AveragingMode.AUX)
        / max(1, n_peers - n_aux)
        for i in range(len(tensors1))
    ]

    dht_instances = launch_dht_instances(len(peer_tensors))
    averagers = [
        hivemind.averaging.DecentralizedAverager(
            tensors,
            dht=dht,
            target_group_size=4,
            averaging_expiration=15,
            prefix="mygroup",
            client_mode=mode == AveragingMode.CLIENT,
            auxiliary=mode == AveragingMode.AUX,
            start=True,
        )
        for tensors, dht, mode in zip(peer_tensors, dht_instances, modes)
    ]

    futures = []
    for averager in averagers:
        futures.append(averager.step(wait=False))
    for future in futures:
        result = future.result()
        for averager in averagers:
            assert averager.peer_id in result

    for averager in averagers:
        if averager.mode != AveragingMode.AUX:
            with averager.get_tensors() as averaged_tensors:
                for ref, our in zip(reference, averaged_tensors):
                    assert torch.allclose(ref, our, atol=1e-6)

    for process in averagers + dht_instances:
        process.shutdown()


@pytest.mark.forked
@pytest.mark.parametrize("n_clients", [0, 1, 2])
@pytest.mark.parametrize("n_aux", [0, 1, 2])
def test_allreduce_once(n_clients, n_aux):
    _test_allreduce_once(n_clients, n_aux)


@pytest.mark.forked
@pytest.mark.parametrize("n_clients, n_aux", [(0, 4), (1, 3), (0, 3)])
def test_allreduce_once_edge_cases(n_clients, n_aux):
    _test_allreduce_once(n_clients, n_aux)


@pytest.mark.forked
def test_allreduce_weighted(n_client_mode_peers: int = 2):
    n_peers = 4
    client_modes = [True] * n_client_mode_peers + [False] * (n_peers - n_client_mode_peers)
    random.shuffle(client_modes)

    tensors1 = [torch.randn(123), torch.zeros(3)]
    tensors2 = [torch.rand(123), torch.ones(3)]
    tensors3 = [-torch.rand(123), torch.arange(3).to(torch.float32)]
    tensors4 = [torch.randn(123) ** 3, torch.arange(3).to(torch.float32) / 2]

    dht_instances = launch_dht_instances(4)
    averagers = [
        hivemind.averaging.DecentralizedAverager(
            tensors,
            dht=dht,
            target_group_size=4,
            averaging_expiration=15,
            prefix="mygroup",
            client_mode=client_mode,
            start=True,
        )
        for tensors, dht, client_mode in zip([tensors1, tensors2, tensors3, tensors4], dht_instances, client_modes)
    ]

    weights = list(map(float, np.random.rand(len(averagers)) * 10 + 0.01))
    reference = [
        (tensors1[i] * weights[0] + tensors2[i] * weights[1] + tensors3[i] * weights[2] + tensors4[i] * weights[3])
        / sum(weights)
        for i in range(len(tensors1))
    ]

    futures = []
    for averager, weight in zip(averagers, weights):
        futures.append(averager.step(weight=weight, wait=False))
    for future in futures:
        future.result()

    for future, averager in zip(futures, averagers):
        with averager.get_tensors() as averaged_tensors:
            for ref, our in zip(reference, averaged_tensors):
                assert torch.allclose(ref, our, atol=1e-6)

    for process in averagers + dht_instances:
        process.shutdown()


def compute_mean_std(averagers, unbiased=True):
    results = []
    for averager in averagers:
        with averager.get_tensors() as tensors:
            results.append([tensor.clone() for tensor in tensors])

    results_stacked_per_tensor = list(map(torch.stack, zip(*results)))
    means = [stack.mean(dim=0) for stack in results_stacked_per_tensor]
    stds = [stack.std(dim=0, unbiased=unbiased) for stack in results_stacked_per_tensor]
    return means, stds


@pytest.mark.forked
def test_allreduce_grid():
    dht_instances = launch_dht_instances(8)
    averagers = [
        hivemind.averaging.DecentralizedAverager(
            averaged_tensors=[torch.randn(3)],
            dht=dht,
            target_group_size=2,
            prefix="mygroup",
            initial_group_bits=bin(i // 2)[2:].rjust(2, "0"),
            start=True,
        )
        for i, dht in enumerate(dht_instances)
    ]

    [means0], [stds0] = compute_mean_std(averagers)
    assert not torch.allclose(stds0, torch.zeros_like(stds0))

    prev_means, prev_stds = means0, stds0

    for i in range(5):
        step_futures = [averager.step(wait=False) for averager in averagers]
        groups = [future.result() for future in step_futures]
        [means], [stds] = compute_mean_std(averagers)
        assert torch.allclose(means, prev_means, atol=1e-6, rtol=0)
        assert all(len(group) == 2 for group in groups)

        if i <= 2:
            assert torch.all(torch.le(stds, prev_stds))
        else:
            assert torch.allclose(stds, torch.zeros_like(stds), atol=1e-6, rtol=0)

    for process in averagers + dht_instances:
        process.shutdown()


@pytest.mark.forked
def test_allgather(n_averagers=8, target_group_size=4):
    dht_instances = launch_dht_instances(n_averagers)
    averagers = [
        hivemind.averaging.DecentralizedAverager(
            [torch.ones(1)],
            dht=dht,
            target_group_size=target_group_size,
            averaging_expiration=15,
            prefix="mygroup",
            initial_group_bits="000",
            start=True,
        )
        for dht in dht_instances
    ]

    futures = []
    for i, averager in enumerate(averagers):
        futures.append(averager.step(wait=False, gather=dict(batch_size=123 + i, foo="bar")))

    reference_metadata = {
        averager.peer_id: dict(batch_size=123 + i, foo="bar") for i, averager in enumerate(averagers)
    }
    for future in futures:
        gathered = future.result()
        assert len(gathered) == target_group_size
        for peer_id in gathered:
            assert gathered[peer_id] == reference_metadata[peer_id]

    for process in averagers + dht_instances:
        process.shutdown()


def get_cost(vector_size, partitions, bandwidths):
    return max(
        (vector_size - partitions[i] + (len(partitions) - 1) * partitions[i]) / max(bandwidths[i], 1e-9)
        for i in range(len(partitions))
    )


def check_optimality(vector_size, bandwidths, ref_partitions):
    partitions = list(load_balance_peers(vector_size, bandwidths))
    assert get_cost(vector_size, partitions, bandwidths) <= get_cost(vector_size, ref_partitions, bandwidths)


@pytest.mark.forked
def test_load_balancing():
    check_optimality(60, np.array([0.25, 0.25, 0.25, 0.25]), [15, 15, 15, 15])
    check_optimality(1024, np.array([0.3, 0.5, 0.9]), [0, 255, 769])
    check_optimality(60, np.array([0.44, 0.33, 0.22]), [42, 18, 0])
    check_optimality(60, np.array([0.55, 0.44, 0.40]), [35, 16, 9])
    check_optimality(1024 * 1024, np.array([0.3, 0.5, 0.9, 0.6]), [0, 169327, 602629, 276620])
    check_optimality(1024 * 1024, np.array([0.0, 0.5, 0.0, 0.6]), [0, 428963, 0, 619613])
    assert load_balance_peers(60, np.array([0.55, 0.44, 0.40]), min_size=10) == (41, 19, 0)
    assert load_balance_peers(60, np.array([0.32, 0.55, 0.44]), min_size=10) == (0, 40, 20)
    assert load_balance_peers(2, np.array([0.55, 0.20, 0.44]), min_size=10) == (1, 0, 1)
    assert load_balance_peers(1, np.array([0.55, 0.20, 0.44]), min_size=10) == (1, 0, 0)

    assert load_balance_peers(100, (None, None)) == (50, 50)
    assert load_balance_peers(100, (None, None, None, None, None)) == (20, 20, 20, 20, 20)
    assert load_balance_peers(100, (0, 0, 0, None, None)) == (0, 0, 0, 50, 50)

    with pytest.raises(AssertionError):
        load_balance_peers(100, (0, 0, 0))

    for i in range(10):
        vector_size = np.random.randint(1, 1024 ** 3)
        num_peers = np.random.randint(1, 256)
        scale = 1e-9 + np.random.rand() * 1e5
        bandwidths = np.random.rand(num_peers) * scale + 1e-6
        min_size = np.random.choice([0, np.random.randint(0, vector_size // 10)])
        assignment = load_balance_peers(vector_size, bandwidths, min_size)
        assert np.sum(assignment) == vector_size
        assert np.min(assignment) >= 0


@pytest.mark.forked
def test_too_few_peers():
    dht_instances = launch_dht_instances(4)
    averagers = [
        hivemind.averaging.DecentralizedAverager(
            averaged_tensors=[torch.randn(3)],
            dht=dht,
            target_group_size=2,
            averaging_expiration=1,
            request_timeout=0.5,
            prefix="mygroup",
            initial_group_bits=bin(i)[2:].rjust(3, "0"),
            start=True,
        )
        for i, dht in enumerate(dht_instances)
    ]
    step_futures = [averager.step(wait=False, timeout=2) for averager in averagers]

    for future in step_futures:
        with pytest.raises(AllreduceException):
            future.result()

    for process in averagers + dht_instances:
        process.shutdown()


@pytest.mark.skip(
    reason="The current implementation of elasticity (multi-stage averaging when num_peers > ~3 * target_group_size) "
    "is incorrect (TODO @justheuristic)"
)
@pytest.mark.forked
def test_overcrowded(num_peers=16):
    dht_instances = launch_dht_instances(num_peers)
    averagers = [
        hivemind.averaging.DecentralizedAverager(
            averaged_tensors=[torch.randn(3)],
            dht=dht,
            target_group_size=2,
            averaging_expiration=1,
            request_timeout=0.5,
            prefix="mygroup",
            initial_group_bits="",
            start=True,
        )
        for dht in dht_instances
    ]
    for _ in range(5):
        step_futures = [averager.step(wait=False, timeout=5) for averager in averagers]
        assert sum(len(future.result() or []) == 2 for future in step_futures) >= len(averagers) - 1

    for process in averagers + dht_instances:
        process.shutdown()


@pytest.mark.forked
def test_load_state_from_peers():
    num_calls = 0
    super_metadata = dict(x=123)
    super_tensors = (torch.randn(3), torch.randint(0, 5, (3,)))

    class TestAverager(hivemind.averaging.DecentralizedAverager):
        def get_current_state(self):
            """
            Get current state and send it to a peer. executed in the host process. Meant to be overriden.
            :returns: a tuple of (serializable_small_metadata, sequence of torch tensors)
            """
            nonlocal num_calls, super_metadata, super_tensors
            num_calls += 1
            return super_metadata, super_tensors

    dht_instances = launch_dht_instances(2)
    averager1 = TestAverager(
        [torch.randn(3), torch.rand(5)],
        dht=dht_instances[0],
        start=True,
        prefix="demo-run",
        target_group_size=2,
    )

    averager2 = TestAverager(
        [torch.randn(3), torch.rand(5)],
        dht=dht_instances[1],
        start=True,
        prefix="demo-run",
        target_group_size=2,
    )

    time.sleep(0.5)

    assert num_calls == 0
    got_metadata, got_tensors = averager2.load_state_from_peers()
    assert num_calls == 1
    assert got_metadata == super_metadata
    assert all(map(torch.allclose, got_tensors, super_tensors))

    super_metadata["y"] = 123
    super_tensors[1][2] = 9
    assert num_calls == 1
    assert got_metadata != super_metadata
    assert not all(map(torch.allclose, got_tensors, super_tensors))
    got_metadata, got_tensors = averager2.load_state_from_peers()
    assert num_calls == 2
    assert got_metadata == super_metadata
    assert all(map(torch.allclose, got_tensors, super_tensors))

    averager1.allow_state_sharing = False
    assert averager2.load_state_from_peers() is None

    averager1.allow_state_sharing = True
    time.sleep(0.5)
    got_metadata, got_tensors = averager2.load_state_from_peers()
    assert num_calls == 3
    assert got_metadata == super_metadata

    for instance in [averager1, averager2] + dht_instances:
        instance.shutdown()


<<<<<<< HEAD
@pytest.mark.skip(reason="TODO checking that it's not github actions")
=======
@pytest.mark.skip(reason="TODO checking that it's not GHA")
>>>>>>> 1da0b9e0
@pytest.mark.forked
def test_load_state_priority():
    dht_instances = launch_dht_instances(5)

    averagers = []
    for i in range(5):
        averager = hivemind.DecentralizedAverager(
            [torch.randn(3), torch.rand(5), torch.tensor([i], dtype=torch.float32)],
            dht=dht_instances[i],
            start=True,
            prefix="demo-run",
            target_group_size=2,
            allow_state_sharing=i != 2,
        )
        averager.state_sharing_priority = 5 - abs(3 - i)
        averagers.append(averager)

    time.sleep(0.5)
    metadata, tensors = averagers[0].load_state_from_peers(timeout=1)
    assert tensors[-1].item() == 3

    metadata, tensors = averagers[3].load_state_from_peers(timeout=1)
    assert tensors[-1].item() == 4

    averagers[1].state_sharing_priority = 10
    time.sleep(0.2)

    metadata, tensors = averagers[0].load_state_from_peers(timeout=1)
    assert tensors[-1].item() == 1

    averagers[1].allow_state_sharing = False
    averagers[3].allow_state_sharing = False
    metadata, tensors = averagers[0].load_state_from_peers(timeout=1)
    assert tensors[-1].item() == 4

    for averager in averagers:
        averager.shutdown()
    for dht in dht_instances:
        dht.shutdown()


@pytest.mark.forked
def test_getset_bits():
    dht = hivemind.DHT(start=True)
    averager = hivemind.averaging.DecentralizedAverager(
        [torch.randn(3)],
        dht=dht,
        start=True,
        prefix="test_prefix",
        target_group_size=2,
    )
    averager.set_group_bits("00101011101010")
    assert averager.get_group_bits() == "00101011101010"


@pytest.mark.forked
def test_averaging_trigger():
    averagers = tuple(
        hivemind.averaging.DecentralizedAverager(
            averaged_tensors=[torch.randn(3)],
            dht=dht,
            min_matchmaking_time=0.5,
            request_timeout=0.3,
            prefix="mygroup",
            initial_group_bits="",
            start=True,
        )
        for dht in launch_dht_instances(4)
    )

    controls = []
    for i, averager in enumerate(averagers):
        controls.append(
            averager.step(
                wait=False,
                scheduled_time=hivemind.get_dht_time() + 0.5,
                weight=1.0,
                require_trigger=i in (1, 2),
            )
        )

    time.sleep(0.6)

    c0, c1, c2, c3 = controls
    assert not any(c.done() for c in controls)
    assert c0.stage == AveragingStage.RUNNING_ALLREDUCE
    assert c1.stage == AveragingStage.AWAITING_TRIGGER
    assert c2.stage == AveragingStage.AWAITING_TRIGGER
    assert c3.stage == AveragingStage.RUNNING_ALLREDUCE

    c1.allow_allreduce()
    c2.allow_allreduce()
    time.sleep(0.5)
    assert all(c.stage == AveragingStage.FINISHED for c in controls)
    assert all(c.done() for c in controls)

    # check that setting trigger twice does not raise error
    c0.allow_allreduce()


@pytest.mark.forked
def test_averaging_cancel():
    averagers = tuple(
        hivemind.averaging.DecentralizedAverager(
            averaged_tensors=[torch.randn(3)],
            dht=dht,
            min_matchmaking_time=0.5,
            request_timeout=0.3,
            client_mode=(i % 2 == 0),
            prefix="mygroup",
            start=True,
        )
        for i, dht in enumerate(launch_dht_instances(4))
    )

    step_controls = [averager.step(wait=False, scheduled_time=hivemind.get_dht_time() + 1) for averager in averagers]

    time.sleep(0.2)
    step_controls[0].cancel()
    step_controls[1].cancel()

    for i, control in enumerate(step_controls):
        if i in (0, 1):
            assert control.cancelled()
        else:
            assert control.result() is not None and len(control.result()) == 2

    for averager in averagers:
        averager.shutdown()


@pytest.mark.forked
def test_training_averager(n_steps: int = 10, n_dims: int = 16):
    torch.manual_seed(42)

    dht_instances = launch_dht_instances(2)
    common_kwargs = {
        "start": True,
        "prefix": "demo-run",
        "target_group_size": 2,
    }

    x1 = torch.randn(n_dims, requires_grad=True)
    opt1 = torch.optim.Adam([x1], lr=0.05)
    averager1 = hivemind.TrainingAverager(
        opt1,
        average_gradients=True,
        average_parameters=True,
        average_opt_statistics=["exp_avg_sq"],
        dht=dht_instances[0],
        **common_kwargs
    )

    x2 = torch.randn(n_dims, requires_grad=True)
    opt2 = torch.optim.Adam([x2], lr=0.05)
    averager2 = hivemind.TrainingAverager(
        opt2,
        average_gradients=True,
        average_parameters=True,
        average_opt_statistics=["exp_avg_sq"],
        dht=dht_instances[1],
        **common_kwargs
    )
    a = torch.ones(n_dims)

    for i in range(n_steps):
        opt1.zero_grad()
        opt2.zero_grad()
        (x1 - a).pow(2).sum().backward()
        (x2 - a).pow(2).sum().backward()
        opt1.step()
        opt2.step()

        with torch.no_grad():
            x_avg = 0.5 * (x1 + x2)
            grad_avg = 0.5 * (x1.grad + x2.grad)
            stats_avg = 0.5 * (opt1.state[x1]["exp_avg_sq"] + opt2.state[x2]["exp_avg_sq"])

        # we set wait=False in order to prevent deadlock, when averager1 locks and waits for averager2
        f1 = averager1.step(wait=False)
        f2 = averager2.step(wait=False)
        f1.result()
        f2.result()

        assert torch.allclose(x1, x_avg)
        assert torch.allclose(x2, x_avg)
        assert torch.allclose(x1.grad, grad_avg)
        assert torch.allclose(x2.grad, grad_avg)
        assert torch.allclose(opt1.state[x1]["exp_avg_sq"], stats_avg)
        assert torch.allclose(opt2.state[x2]["exp_avg_sq"], stats_avg)

    for instance in [averager1, averager2] + dht_instances:
        instance.shutdown()<|MERGE_RESOLUTION|>--- conflicted
+++ resolved
@@ -411,11 +411,7 @@
         instance.shutdown()
 
 
-<<<<<<< HEAD
-@pytest.mark.skip(reason="TODO checking that it's not github actions")
-=======
 @pytest.mark.skip(reason="TODO checking that it's not GHA")
->>>>>>> 1da0b9e0
 @pytest.mark.forked
 def test_load_state_priority():
     dht_instances = launch_dht_instances(5)
