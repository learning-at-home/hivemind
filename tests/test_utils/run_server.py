import resource
from contextlib import contextmanager
import multiprocessing as mp
import argparse

import torch
import hivemind
from .layers import name_to_block, name_to_input


<<<<<<< HEAD
def make_dummy_server(host='0.0.0.0', port=None, num_experts=1, expert_cls='ffn', hidden_dim=1024, num_handlers=None,
                      expert_prefix='expert', expert_offset=0, max_batch_size=16384, device=None, no_optimizer=False,
                      no_dht=False, initial_peers=(), dht_port=None, root_port=None, verbose=True, start=False,
                      UID_DELIMETER=hivemind.DHT.UID_DELIMETER, **kwargs) -> hivemind.Server:
    """ A context manager that creates server in a background thread, awaits .ready on entry and shutdowns on exit """
=======
def make_dummy_server(interface='0.0.0.0', port=None, num_experts=1, expert_cls='ffn', hidden_dim=1024,
                      num_handlers=None, expert_prefix='expert', expert_offset=0, max_batch_size=16384, device=None,
                      no_optimizer=False, no_dht=False, initial_peers=(), dht_port=None, root_port=None, verbose=True,
                      UID_DELIMETER=hivemind.DHTNode.UID_DELIMETER, start=False, **kwargs) -> hivemind.Server:
    """
    Instantiate a server with several identical experts. See argparse comments below for details
    :param interface: 'localhost' for local connections only, '0.0.0.0' for ipv4 '::' for ipv6
    :param port: main server will listen to this port, default = find open port
    :param num_experts: run this many identical experts
    :param expert_cls: expert type from test_utils.layers, e.g. 'ffn', 'transformer', 'det_dropout' or 'nop';
    :param hidden_dim: main dimension for expert_cls
    :param num_handlers: server will use this many parallel processes to handle incoming requests
    :param expert_prefix: all expert uids will be {expert_prefix}.{index}
    :param expert_offset: expert uid will use indices in range(expert_offset, expert_offset + num_experts)
    :param max_batch_size: total num examples in the same batch will not exceed this value
    :param device: all experts will use this device in torch notation; default: cuda if available else cpu
    :param no_optimizer: if specified, all optimizers use learning rate=0
    :param no_dht: if specified, the server will not be attached to a dht
    :param initial_peers: a list of peers that will introduce this node to the dht,
      e.g. [("1.2.3.4", 1337), ("127.0.0.1", 4321)]'), default = no peers
    :param dht_port:  DHT node will listen on this port, default = find open port
    :param root_port: if this server does not have initial_peers, it will create a virtual dht node on this port.
        You can then use this node as initial peer for subsequent servers.
    :param verbose: whether to print server started / finished / terminated events
    :param start: if True, starts server right away and returns when server is ready for requests
    """
>>>>>>> bb7f867c
    if verbose and len(kwargs) != 0:
        print("Ignored kwargs:", kwargs)
    assert expert_cls in name_to_block
    num_handlers = num_handlers if num_handlers is not None else num_experts * 8
    device = device or ('cuda' if torch.cuda.is_available() else 'cpu')

    # initialize dht
    dht = None
    if not no_dht:
        if not len(initial_peers):
            print("No initial peers provided. Starting additional dht as an initial peer.")
            dht_root = hivemind.DHT(
                *initial_peers, port=root_port or hivemind.find_open_port(), start=True)
            print(f"Initializing DHT with port {dht_root.port}")
            initial_peers = (('localhost', dht_root.port),)
        else:
            print("Bootstrapping dht with peers:", initial_peers)
            if root_port is not None:
                print(f"Warning: root_port={root_port} will not be used since we already have peers.")

        dht = hivemind.DHT(
            *initial_peers, port=dht_port or hivemind.find_open_port(), start=True)
        if verbose:
            print(f"Running dht node on port {dht.port}")

    sample_input = name_to_input[expert_cls](4, hidden_dim)
    if isinstance(sample_input, tuple):
        args_schema = tuple(hivemind.BatchTensorProto.from_tensor(arg) for arg in sample_input)
    else:
        args_schema = (hivemind.BatchTensorProto.from_tensor(sample_input),)

    # initialize experts
    experts = {}
    for i in range(num_experts):
        expert = name_to_block[expert_cls](hidden_dim)
        opt = torch.optim.SGD(expert.parameters(), 0.0) if no_optimizer else torch.optim.Adam(expert.parameters())
        expert_uid = f'{expert_prefix}{UID_DELIMETER}{i + expert_offset}'
        experts[expert_uid] = hivemind.ExpertBackend(name=expert_uid, expert=expert, opt=opt,
                                                     args_schema=args_schema,
                                                     outputs_schema=hivemind.BatchTensorProto(hidden_dim),
                                                     max_batch_size=max_batch_size,
                                                     )
    # actually start server
    server = hivemind.Server(
        dht, experts, addr=interface, port=port or hivemind.find_open_port(),
        conn_handler_processes=num_handlers, device=device)

    if start:
        server.run_in_background(await_ready=True)
        if verbose:
            print(f"Server started at {server.addr}:{server.port}")
            print(f"Got {num_experts} active experts of type {expert_cls}: {list(experts.keys())}")
    return server


@contextmanager
def background_server(*args, shutdown_timeout=5, verbose=True, **kwargs):
    """ A context manager that creates server in a background thread, awaits .ready on entry and shutdowns on exit """
    pipe, runners_pipe = mp.Pipe(duplex=True)
    runner = mp.get_context("spawn").Process(
        target=_server_runner, args=(runners_pipe, *args), kwargs=dict(verbose=verbose, **kwargs))

    try:
        runner.start()
        yield pipe.recv()  # once the server is ready, runner will send us a tuple(hostname, port, dht port)
        pipe.send('SHUTDOWN')  # on exit from context, send shutdown signal
    finally:
        try:
            runner.join(timeout=shutdown_timeout)
        finally:
            if verbose:
                print("Server failed to shutdown gracefully, terminating it the hard way...")
            runner.terminate()
            if verbose:
                print("Server terminated.")


def _server_runner(pipe, *args, verbose, **kwargs):
    server = make_dummy_server(*args, verbose=verbose, start=True, **kwargs)
    try:
        dht_port = server.dht.port if server.dht is not None else None
        pipe.send((server.addr, server.port, dht_port))
        pipe.recv()  # wait for shutdown signal
    finally:
        if verbose:
            print("Shutting down server...")
        server.shutdown()
        if verbose:
            print("Server shut down successfully.")


if __name__ == '__main__':
    parser = argparse.ArgumentParser()
    parser.add_argument('--interface', type=str, default='0.0.0.0', required=False,
                        help="'localhost' for local connections only, '0.0.0.0' for ipv4 '::' for ipv6")
    parser.add_argument('--port', type=int, default=None, required=False, help="server will listen to this port")
    parser.add_argument('--num_experts', type=int, default=1, required=False, help="run this many identical experts")
    parser.add_argument('--expert_cls', type=str, default='ffn', required=False,
                        help="expert type from test_utils.layers, e.g. 'ffn', 'transformer', 'det_dropout' or 'nop'.")
    parser.add_argument('--hidden_dim', type=int, default=1024, required=False, help='main dimension for expert_cls')
    parser.add_argument('--num_handlers', type=int, default=None, required=False,
                        help='server will use this many processes to handle incoming requests')
    parser.add_argument('--expert_prefix', type=str, default='expert', required=False,
                        help='all expert uids will be {expert_prefix}.{index}')
    parser.add_argument('--expert_offset', type=int, default=0, required=False,
                        help='expert uid will use indices in range(expert_offset, expert_offset + num_experts)')
    parser.add_argument('--max_batch_size', type=int, default=16384, required=False,
                        help='total num examples in the same batch will not exceed this value')
    parser.add_argument('--device', type=str, default=None, required=False,
                        help='all experts will use this device in torch notation; default: cuda if available else cpu')
    parser.add_argument('--no_optimizer', action='store_true', help='if specified, all optimizers use learning rate=0')
    parser.add_argument('--no_dht', action='store_true', help='if specified, the server will not be attached to a dht')
    parser.add_argument('--initial_peers', type=str, default="[]", required=False, help='a list of peers that will'
                        ' introduce this node to the dht, e.g. [("1.2.3.4", 1337), ("127.0.0.1", 4321)]')
    parser.add_argument('--dht_port', type=int, default=None, required=False, help='DHT node will listen on this port')
    parser.add_argument('--root_port', type=int, default=None, required=False, help='If this server does not have peers'
                        ', it will create a virtual dht node on this port. You can then use this node as initial peer.')
    parser.add_argument('--increase_file_limit', action='store_true', help='On *nix, this will increase the max number'
                        ' of processes a server can spawn before hitting "Too many open files"; Use at your own risk.')

    args = vars(parser.parse_args())

    if args.pop('increase_file_limit'):
        soft, hard = resource.getrlimit(resource.RLIMIT_NOFILE)
        try:
            print("Setting open file limit to soft={}, hard={}".format(max(soft, 2 ** 15), max(hard, 2 ** 15)))
            resource.setrlimit(resource.RLIMIT_NOFILE, (max(soft, 2 ** 15), max(hard, 2 ** 15)))
        except:
            print("Could not increase open file limit, currently at soft={}, hard={}".format(soft, hard))

    args['initial_peers'] = eval(args['initial_peers'])

    try:
        server = make_dummy_server(**args, start=True, verbose=True)
        server.join()
    finally:
        server.shutdown()<|MERGE_RESOLUTION|>--- conflicted
+++ resolved
@@ -8,13 +8,6 @@
 from .layers import name_to_block, name_to_input
 
 
-<<<<<<< HEAD
-def make_dummy_server(host='0.0.0.0', port=None, num_experts=1, expert_cls='ffn', hidden_dim=1024, num_handlers=None,
-                      expert_prefix='expert', expert_offset=0, max_batch_size=16384, device=None, no_optimizer=False,
-                      no_dht=False, initial_peers=(), dht_port=None, root_port=None, verbose=True, start=False,
-                      UID_DELIMETER=hivemind.DHT.UID_DELIMETER, **kwargs) -> hivemind.Server:
-    """ A context manager that creates server in a background thread, awaits .ready on entry and shutdowns on exit """
-=======
 def make_dummy_server(interface='0.0.0.0', port=None, num_experts=1, expert_cls='ffn', hidden_dim=1024,
                       num_handlers=None, expert_prefix='expert', expert_offset=0, max_batch_size=16384, device=None,
                       no_optimizer=False, no_dht=False, initial_peers=(), dht_port=None, root_port=None, verbose=True,
@@ -41,7 +34,6 @@
     :param verbose: whether to print server started / finished / terminated events
     :param start: if True, starts server right away and returns when server is ready for requests
     """
->>>>>>> bb7f867c
     if verbose and len(kwargs) != 0:
         print("Ignored kwargs:", kwargs)
     assert expert_cls in name_to_block
@@ -53,7 +45,7 @@
     if not no_dht:
         if not len(initial_peers):
             print("No initial peers provided. Starting additional dht as an initial peer.")
-            dht_root = hivemind.DHT(
+            dht_root = hivemind.DHTNode(
                 *initial_peers, port=root_port or hivemind.find_open_port(), start=True)
             print(f"Initializing DHT with port {dht_root.port}")
             initial_peers = (('localhost', dht_root.port),)
@@ -62,7 +54,7 @@
             if root_port is not None:
                 print(f"Warning: root_port={root_port} will not be used since we already have peers.")
 
-        dht = hivemind.DHT(
+        dht = hivemind.DHTNode(
             *initial_peers, port=dht_port or hivemind.find_open_port(), start=True)
         if verbose:
             print(f"Running dht node on port {dht.port}")
