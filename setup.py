import codecs
import glob
import hashlib
import os
import re
import shlex
import subprocess
import tarfile
import tempfile
import urllib.request

from packaging import version
from pkg_resources import parse_requirements
from setuptools import find_packages, setup
from setuptools.command.develop import develop
from setuptools.command.install import install

P2PD_VERSION = 'v0.3.1'
P2PD_CHECKSUM = '8810097959db720208cdc9f2945804a4'
LIBP2P_TAR_URL = f'https://github.com/learning-at-home/go-libp2p-daemon/archive/refs/tags/{P2PD_VERSION}.tar.gz'


here = os.path.abspath(os.path.dirname(__file__))


def md5(fname, chunk_size=4096):
    hash_md5 = hashlib.md5()
    with open(fname, "rb") as f:
        for chunk in iter(lambda: f.read(chunk_size), b""):
            hash_md5.update(chunk)
    return hash_md5.hexdigest()

<<<<<<< HEAD

here = os.path.abspath(os.path.dirname(__file__))


def md5(fname, chunk_size=4096):
    hash_md5 = hashlib.md5()
    with open(fname, "rb") as f:
        for chunk in iter(lambda: f.read(chunk_size), b""):
            hash_md5.update(chunk)
    return hash_md5.hexdigest()

=======
>>>>>>> 5575d206

def proto_compile(output_path):
    import grpc_tools.protoc

    cli_args = ['grpc_tools.protoc',
                '--proto_path=hivemind/proto', f'--python_out={output_path}',
                f'--grpc_python_out={output_path}'] + glob.glob('hivemind/proto/*.proto')

    code = grpc_tools.protoc.main(cli_args)
    if code:  # hint: if you get this error in jupyter, run in console for richer error message
        raise ValueError(f"{' '.join(cli_args)} finished with exit code {code}")
    # Make pb2 imports in generated scripts relative
    for script in glob.iglob(f'{output_path}/*.py'):
        with open(script, 'r+') as file:
            code = file.read()
            file.seek(0)
            file.write(re.sub(r'\n(import .+_pb2.*)', 'from . \\1', code))
            file.truncate()


def libp2p_build_install():
    try:
        result = subprocess.run("go version", capture_output=True, shell=True).stdout.decode('ascii', 'replace')
        m = re.search(r'^go version go([\d.]+)', result)
        v = m.group(1)

        if version.parse(v) < version.parse("1.13"):
            raise EnvironmentError(f'Newer version of go required: must be >= 1.13, found {version}')

    except FileNotFoundError:
        raise FileNotFoundError('Could not find golang installation')

    with tempfile.TemporaryDirectory() as tempdir:
        dest = os.path.join(tempdir, 'libp2p-daemon.tar.gz')
        urllib.request.urlretrieve(LIBP2P_TAR_URL, dest)

        with tarfile.open(dest, 'r:gz') as tar:
            tar.extractall(tempdir)

        result = subprocess.run(f'go build -o {shlex.quote(os.path.join(here, "hivemind", "hivemind_cli", "p2pd"))}',
                                cwd=os.path.join(tempdir, f'go-libp2p-daemon-{P2PD_VERSION[1:]}', 'p2pd'), shell=True)

        if result.returncode:
            raise RuntimeError('Failed to build or install libp2p-daemon:'
                               f' exited with status code: {result.returncode}')


def libp2p_download_install():
    install_path = os.path.join(here, 'hivemind', 'hivemind_cli')
    binary_path = os.path.join(install_path, 'p2pd')
    if 'p2pd' not in os.listdir(install_path) or md5(binary_path) != P2PD_CHECKSUM:
        print('Downloading Peer to Peer Daemon')
        url = f'https://github.com/learning-at-home/go-libp2p-daemon/releases/download/{P2PD_VERSION}/p2pd'
        urllib.request.urlretrieve(url, binary_path)
        os.chmod(binary_path, 0o777)
        if md5(binary_path) != P2PD_CHECKSUM:
            raise RuntimeError(f'Downloaded p2pd binary from {url} does not match with md5 checksum')


class Install(install):
    def run(self):
        libp2p_download_install()
        proto_compile(os.path.join(self.build_lib, 'hivemind', 'proto'))
        super().run()


class Develop(develop):
    def run(self):
        libp2p_build_install()
        proto_compile(os.path.join('hivemind', 'proto'))
        super().run()


with open('requirements.txt') as requirements_file:
    install_requires = list(map(str, parse_requirements(requirements_file)))

# loading version from setup.py
with codecs.open(os.path.join(here, 'hivemind/__init__.py'), encoding='utf-8') as init_file:
    version_match = re.search(r"^__version__ = ['\"]([^'\"]*)['\"]", init_file.read(), re.M)
    version_string = version_match.group(1)

extras = {}

with open('requirements-dev.txt') as dev_requirements_file:
    extras['dev'] = list(map(str, parse_requirements(dev_requirements_file)))

with open('requirements-docs.txt') as docs_requirements_file:
    extras['docs'] = list(map(str, parse_requirements(docs_requirements_file)))

extras['all'] = extras['dev'] + extras['docs']

setup(
    name='hivemind',
    version=version_string,
    cmdclass={'install': Install, 'develop': Develop},
    description='Decentralized deep learning in PyTorch',
    long_description='Decentralized deep learning in PyTorch. Built to train giant models on '
                     'thousands of volunteers across the world.',
    author='Learning@home & contributors',
    author_email='mryabinin0@gmail.com',
    url="https://github.com/learning-at-home/hivemind",
    packages=find_packages(exclude=['tests']),
    package_data={'hivemind': ['proto/*']},
    include_package_data=True,
    license='MIT',
    setup_requires=['grpcio-tools'],
    install_requires=install_requires,
    extras_require=extras,
    classifiers=[
        'Development Status :: 4 - Beta',
        'Intended Audience :: Developers',
        'Intended Audience :: Science/Research',
        'License :: OSI Approved :: MIT License',
        'Programming Language :: Python :: 3',
        'Programming Language :: Python :: 3.7',
        'Programming Language :: Python :: 3.8',
        'Programming Language :: Python :: 3.9',
        'Topic :: Scientific/Engineering',
        'Topic :: Scientific/Engineering :: Mathematics',
        'Topic :: Scientific/Engineering :: Artificial Intelligence',
        'Topic :: Software Development',
        'Topic :: Software Development :: Libraries',
        'Topic :: Software Development :: Libraries :: Python Modules',
    ],
    entry_points={
        'console_scripts': ['hivemind-server = hivemind.hivemind_cli.run_server:main', ]
    },
    # What does your project relate to?
    keywords='pytorch, deep learning, machine learning, gpu, distributed computing, volunteer computing, dht',
)<|MERGE_RESOLUTION|>--- conflicted
+++ resolved
@@ -30,20 +30,6 @@
             hash_md5.update(chunk)
     return hash_md5.hexdigest()
 
-<<<<<<< HEAD
-
-here = os.path.abspath(os.path.dirname(__file__))
-
-
-def md5(fname, chunk_size=4096):
-    hash_md5 = hashlib.md5()
-    with open(fname, "rb") as f:
-        for chunk in iter(lambda: f.read(chunk_size), b""):
-            hash_md5.update(chunk)
-    return hash_md5.hexdigest()
-
-=======
->>>>>>> 5575d206
 
 def proto_compile(output_path):
     import grpc_tools.protoc
