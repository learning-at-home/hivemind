--- conflicted
+++ resolved
@@ -9,7 +9,7 @@
 from torch.autograd.function import once_differentiable
 
 from hivemind import moe
-from hivemind.compression import deserialize_tensor_stream, deserialize_torch_tensor, serialize_torch_tensor
+from hivemind.compression import deserialize_torch_tensor, serialize_torch_tensor
 from hivemind.dht import DHT
 from hivemind.moe.client.remote_expert_worker import RemoteExpertWorker
 from hivemind.p2p import P2P, PeerInfo, StubBase
@@ -17,13 +17,9 @@
 from hivemind.proto import runtime_pb2
 from hivemind.utils.asyncio import amap_in_executor, iter_as_aiter
 from hivemind.utils.mpfuture import MPFuture
-<<<<<<< HEAD
-from hivemind.utils.streaming import split_for_streaming
-=======
 from hivemind.utils.nested import nested_compare, nested_flatten, nested_pack
 from hivemind.utils.serializer import MSGPackSerializer
 from hivemind.utils.streaming import combine_and_deserialize_from_streaming, split_for_streaming
->>>>>>> 3fecfd9f
 
 DUMMY = torch.empty(0, requires_grad=True)  # dummy tensor that triggers autograd in RemoteExpert
 
@@ -147,7 +143,7 @@
         ),
     )
     tensors_stream = amap_in_executor(lambda msg: msg.tensors, grad_inputs)
-    return await deserialize_tensor_stream(tensors_stream)
+    return await combine_and_deserialize_from_streaming(tensors_stream, deserialize_torch_tensor)
 
 
 async def _backward_unary(uid: str, serialized_tensors: Iterable[runtime_pb2.Tensor], stub) -> List[torch.Tensor]:
@@ -180,7 +176,7 @@
     )
 
     tensors_stream = amap_in_executor(lambda msg: msg.tensors, outputs)
-    return await deserialize_tensor_stream(tensors_stream)
+    return await combine_and_deserialize_from_streaming(tensors_stream, deserialize_torch_tensor)
 
 
 async def _forward_unary(uid: str, serialized_tensors: Iterable[runtime_pb2.Tensor], stub) -> List[torch.Tensor]:
