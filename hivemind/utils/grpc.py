"""
Utilities for running GRPC services: compile protobuf, patch legacy versions, etc
"""

from __future__ import annotations

import os
import threading
from typing import NamedTuple, Tuple, Optional, Union, Any, Dict, TypeVar, Type, Iterator, Iterable, Sequence

import grpc
import numpy as np
import torch

from hivemind.proto.runtime_pb2 import CompressionType
from hivemind.proto import runtime_pb2
from hivemind.utils.logging import get_logger
from hivemind.utils.networking import Endpoint
from hivemind.utils.threading import run_in_background
from hivemind.utils.timed_storage import TimedStorage, get_dht_time, ValueWithExpiration

logger = get_logger(__name__)

Stub = TypeVar("Stub")

GRPC_KEEPALIVE_OPTIONS = (
    ('grpc.keepalive_time_ms', 60 * 1000),
    ('grpc.keepalive_timeout_ms', 60 * 1000),
    ('grpc.keepalive_permit_without_calls', True),
    ('grpc.http2.max_pings_without_data', 0),
    ('grpc.http2.min_time_between_pings_ms', 30 * 1000),
    ('grpc.http2.min_ping_interval_without_data_ms', 10 * 1000),
)

SIZE_OF_FLOAT32 = 4
SIZE_OF_FLOAT16 = 2
NUM_BITS_QUANTILE_COMPRESSION = 8
NUM_QUANTILES_QUANTILE_COMPRESSION = 2 ** NUM_BITS_QUANTILE_COMPRESSION


class ChannelInfo(NamedTuple):
    target: Endpoint
    aio: bool
    options: Tuple[Tuple[str, str], ...]
    credentials: Optional[grpc.ChannelCredentials]
    compression: Optional[grpc.Compression]


class ChannelCache(TimedStorage[ChannelInfo, Tuple[Union[grpc.Channel, grpc.aio.Channel], Dict]]):
    """
    A process-wide cache of gRPC channels, supports both normal and aio channels, secure/insecure channels, etc
    Based on grpcio internal channel cache by Richard Belleville and Lidi Zheng (thanks!)
    Unlike TimedStorage, ChannelCache actively evicts stale channels even if the cache is not accessed
    Unlike grpc._simple_stubs.ChannelCache, this implementation supports aio and does not forcibly close active channels
    """
    MAXIMUM_CHANNELS = int(os.environ.get("GRPC_PYTHON_MANAGED_CHANNEL_MAXIMUM", 4096))
    EVICTION_PERIOD_SECONDS = float(os.environ.get("GRPC_PYTHON_MANAGED_CHANNEL_EVICTION_SECONDS", 10 * 60))
    logger.debug(f"Eviction period = {EVICTION_PERIOD_SECONDS}s, max channels = {MAXIMUM_CHANNELS}")

    _singleton: Optional[ChannelCache] = None
    _singleton_pid: int = os.getpid()
    _lock: threading.RLock = threading.RLock()
    _update_eviction_evt: threading.Event = threading.Event()

    def __init__(self, _created_as_singleton=False):
        assert _created_as_singleton, f"Please use {self.__class__.__name__}.get_singleton()"
        super().__init__(maxsize=self.MAXIMUM_CHANNELS)
        self._is_active = True
        self._nearest_expiration_time = float('inf')
        self._eviction_thread = threading.Thread(target=self._evict_stale_channels_in_background, daemon=True)
        self._eviction_thread.start()

    @classmethod
    def get_singleton(cls):
        """ Get or create the channel cache for the current process """
        with cls._lock:
            if cls._singleton is None or cls._singleton_pid != os.getpid():
                if cls._singleton is not None:
                    cls._singleton._stop_background_thread()
                cls._singleton, cls._singleton_pid = cls(_created_as_singleton=True), os.getpid()
            return cls._singleton

    @classmethod
    def get_stub(cls, target: Endpoint, stub_type: Type[Stub], *, aio: bool, options: Tuple[Tuple[str, Any]] = (),
                 channel_credentials: Optional[grpc.ChannelCredentials] = None,
                 compression: Optional[grpc.Compression] = None) -> Stub:
        """
        Create a grpc channel with given options or reuse pre-existing one

        :param target: the recipient's address and port
        :param stub_type: a gRPC stub (client) to be instantiated
        :param aio: if True, returns grpc.Channel, otherwise returns grpc.aio.Channel
        :param options: see https://grpc.github.io/grpc/core/group__grpc__arg__keys.html
        :param channel_credentials: if specified, create a secure channel usin these credentials (default = insecure)
        :param compression: see https://github.com/grpc/grpc/tree/master/examples/python/compression
        """
        cache = cls.get_singleton()
        with cls._lock:
            key = ChannelInfo(target, aio, tuple(options), channel_credentials, compression)
            entry: ValueWithExpiration = super(cls, cache).get(key)

            if entry is not None:
                channel, stubs = entry.value
            else:
                channel = cls._create_channel(*key)
                stubs = {}

            channel._channel.check_connectivity_state(True)

            if stub_type not in stubs:
                stubs[stub_type] = stub_type(channel)

            # either cache channel or update expiration of an existing channel
            expiration_time = get_dht_time() + cls.EVICTION_PERIOD_SECONDS
            super(cls, cache).store(key, (channel, stubs), expiration_time)

            if expiration_time < cache._nearest_expiration_time:
                cache._nearest_expiration_time = expiration_time
                cls._update_eviction_evt.set()

            return stubs[stub_type]

    @classmethod
    def _create_channel(cls, target: Endpoint, aio: bool, extra_options: Tuple[Tuple[str, Any], ...],
                        channel_credentials: Optional[grpc.ChannelCredentials],
                        compression: Optional[grpc.Compression]) -> Union[grpc.Channel, grpc.aio.Channel]:
        namespace = grpc.aio if aio else grpc

        options = extra_options + GRPC_KEEPALIVE_OPTIONS

        if channel_credentials is None:
            logger.debug(f"Creating insecure {namespace} channel with options '{options}' "
                         f"and compression '{compression}'")
            return namespace.insecure_channel(target, options=options, compression=compression)
        else:
            logger.debug(f"Creating secure {namespace} channel with credentials '{channel_credentials}', "
                         f"options '{options}' and compression '{compression}'")
            return namespace.secure_channel(target, credentials=channel_credentials,
                                            options=options, compression=compression)

    def _evict_stale_channels_in_background(self):
        while self._is_active:
            now = get_dht_time()
            time_to_wait = max(0.0, self._nearest_expiration_time - now)
            interrupted_early = self._update_eviction_evt.wait(time_to_wait if time_to_wait != float('inf') else None)
            if interrupted_early:
                self._update_eviction_evt.clear()
                continue

            with self._lock:
                self._remove_outdated()
                _, entry = super().top()
                self._nearest_expiration_time = entry.expiration_time if entry is not None else float('inf')

    def _stop_background_thread(self):
        with self._lock:
            self._is_active = False
            self._update_eviction_evt.set()

    def store(self, *args, **kwargs) -> ValueError:
        raise ValueError(f"Please use {self.__class__.__name__}.get_stub to get or create stubs")

    def get(self, *args, **kwargs) -> ValueError:
        raise ValueError(f"Please use {self.__class__.__name__}.get_stub to get or create stubs")

    def top(self) -> ValueError:
        raise ValueError(f"Please use {self.__class__.__name__}.get_stub to get or create stubs")


def quantile_encode_torch_approx(tensor: torch.Tensor, n_bits: int) -> Tuple[torch.Tensor, torch.Tensor]:
    n_bins = 2 ** n_bits
    borders = torch.as_tensor(quantile_qq_approximation(tensor.numpy(), n_bins + 1)[1:-1])
    quant_weight = torch.clamp_(torch.bucketize(tensor, borders), 0, n_bins - 1)
    bin_sums = torch.zeros(n_bins).scatter_add_(0, quant_weight.flatten(), tensor.flatten())
    bin_counts = torch.clamp_min_(torch.bincount(quant_weight.flatten(), minlength=n_bins), 1)
    lookup = bin_sums / bin_counts
    return quant_weight, lookup


def quantile_qq_approximation(array: np.array, n_quantiles: int, min_chunk_size: int = 10 ** 5, **kwargs) -> np.ndarray:
    """ Estimate uniform quantiles of data using quantile-of-quantiles. Runs in parallel. """
    if not array.data.c_contiguous and array.data.f_contiguous:
        array = array.T
    array = np.ascontiguousarray(array.reshape(-1))
    quantiles = np.linspace(0., 1., num=n_quantiles, dtype=array.dtype)
    chunk_size = get_chunk_size(len(array), min_chunk_size)
    num_chunks = (len(array) - 1) // chunk_size + 1
    partition_quantiles = np.empty((num_chunks, len(quantiles)), dtype=array.dtype)

    jobs = []
    for i in range(num_chunks):
        chunk = slice(chunk_size * i, chunk_size * (i + 1))
        jobs.append(run_in_background(
            np.quantile, array[chunk], quantiles, out=partition_quantiles[i], **kwargs))

    for job in jobs:
        job.result()
    return np.quantile(partition_quantiles, quantiles, **kwargs)


def get_chunk_size(num_elements: int, min_chunk_size: int) -> int:
    """ Adjust chunk_size to minimize imbalance between chunk sizes """
    if min_chunk_size >= num_elements:
        return min_chunk_size
    leftover_elements = num_elements % min_chunk_size
    num_chunks = num_elements // min_chunk_size
    return min_chunk_size + (leftover_elements - 1) // num_chunks + 1


FP16_MAX = 65_504


def serialize_torch_tensor(tensor: torch.Tensor, compression_type=CompressionType.NONE,
                           allow_inplace=False) -> runtime_pb2.Tensor:
    assert tensor.device == torch.device('cpu')
    if compression_type == CompressionType.MEANSTD_LAST_AXIS_FLOAT16:
        assert tensor.dtype == torch.float32

        tensor = tensor if allow_inplace else tensor.clone()
        means = torch.mean(tensor, dim=-1, keepdim=True)
        tensor.sub_(means)

        stds = torch.square(tensor).sum(dim=-1, keepdim=True).div_(tensor.shape[-1]).sqrt_()
        tensor.div_(stds)
        tensor = tensor.clamp_(-FP16_MAX, FP16_MAX).to(torch.float16)

        data = b''.join((tensor.numpy().tobytes(), means.numpy().tobytes(), stds.numpy().tobytes()))

        proto = runtime_pb2.Tensor(
            compression=compression_type,
            buffer=data,
            size=tensor.shape,
            dtype='compressed_float32',
            requires_grad=tensor.requires_grad)
    elif compression_type == CompressionType.FLOAT16:
        assert tensor.dtype == torch.float32

        tensor = tensor if allow_inplace else tensor.clone()
        tensor = tensor.clamp_(-FP16_MAX, FP16_MAX).to(torch.float16)

        data = tensor.numpy().tobytes()

        proto = runtime_pb2.Tensor(
            compression=compression_type,
            buffer=data,
            size=tensor.shape,
            dtype='clamped_float32',
            requires_grad=tensor.requires_grad)
    elif compression_type == CompressionType.NONE:
        array = tensor.numpy()
        proto = runtime_pb2.Tensor(
            compression=compression_type,
            buffer=array.tobytes(),
            size=array.shape,
            dtype=array.dtype.name,
            requires_grad=tensor.requires_grad)
    elif compression_type == CompressionType.QUANTILE_8BIT:
        assert tensor.dtype == torch.float32

        quantized, lookup = quantile_encode_torch_approx(tensor.detach(), NUM_BITS_QUANTILE_COMPRESSION)
        data = b''.join((lookup.numpy().tobytes(), quantized.numpy().astype(np.uint8).tobytes()))

        proto = runtime_pb2.Tensor(
            compression=compression_type,
            buffer=data,
            size=tensor.shape,
            dtype='compressed_float32',
            requires_grad=tensor.requires_grad)
    else:
        raise ValueError(f"Unknown compression type: {compression_type}")

    return proto


def construct_torch_tensor(array: np.ndarray, size: Sequence, dtype: Optional[torch.dtype]=None):
    """ Helper conversion function that handles edge case with scalar deserialization """
    if size:
        return torch.as_tensor(array, dtype=dtype).view(*size)
    else:
        return torch.as_tensor(array, dtype=dtype)


def deserialize_torch_tensor(serialized_tensor: runtime_pb2.Tensor) -> torch.Tensor:
    # TODO avoid copying the array (need to silence pytorch warning, because array is not writable)
    if serialized_tensor.compression == CompressionType.NONE:
        array = np.frombuffer(serialized_tensor.buffer, dtype=np.dtype(serialized_tensor.dtype)).copy()
        tensor = construct_torch_tensor(array, serialized_tensor.size)
    elif serialized_tensor.compression == CompressionType.MEANSTD_LAST_AXIS_FLOAT16:
        stats_size = list(serialized_tensor.size)
        stats_size[-1] = 1
        stats_count = np.prod(stats_size)
        means = serialized_tensor.buffer[-2 * SIZE_OF_FLOAT32 * stats_count: -SIZE_OF_FLOAT32 * stats_count]
        stds = serialized_tensor.buffer[-SIZE_OF_FLOAT32 * stats_count:]
        means = torch.as_tensor(np.frombuffer(means, dtype=np.float32).copy()).view(*stats_size)
        stds = torch.as_tensor(np.frombuffer(stds, dtype=np.float32).copy()).view(*stats_size)
<<<<<<< HEAD
        array = np.frombuffer(serialized_tensor.buffer[:-2 * SIZE_OF_FLOAT32 * stats_count], dtype=np.float16).copy()
        tensor = torch.as_tensor(array, dtype=torch.float32).view(*serialized_tensor.size).mul_(stds).add_(means)
    elif serialized_tensor.compression == CompressionType.FLOAT16:
        array = np.frombuffer(serialized_tensor.buffer, dtype=np.float16).copy()
        tensor = torch.as_tensor(array, dtype=torch.float32).view(*serialized_tensor.size)
    elif serialized_tensor.compression == CompressionType.QUANTILE_8BIT:
        lookup = serialized_tensor.buffer[:NUM_QUANTILES_QUANTILE_COMPRESSION * SIZE_OF_FLOAT32]
        quantized = serialized_tensor.buffer[NUM_QUANTILES_QUANTILE_COMPRESSION * SIZE_OF_FLOAT32:]
        lookup = torch.as_tensor(np.frombuffer(lookup, dtype=np.float32).copy())
        quantized = torch.as_tensor(np.frombuffer(quantized, dtype=np.uint8).copy(),
                                    dtype=torch.int64).view(*serialized_tensor.size)
        tensor = lookup[quantized]
=======
        array = np.frombuffer(serialized_tensor.buffer[:-8 * stats_count], dtype=np.float16).copy()
        tensor = construct_torch_tensor(array, serialized_tensor.size, torch.float32).mul_(stds).add_(means)
    elif serialized_tensor.compression == CompressionType.FLOAT16:
        array = np.frombuffer(serialized_tensor.buffer, dtype=np.float16).copy()
        tensor = construct_torch_tensor(array, serialized_tensor.size, torch.float32)
>>>>>>> edf9327e
    else:
        raise ValueError(f"Unknown compression type: {serialized_tensor.compression}")

    tensor.requires_grad_(serialized_tensor.requires_grad)
    return tensor


def split_for_streaming(serialized_tensor: runtime_pb2.Tensor, chunk_size_bytes: int) -> Iterator[runtime_pb2.Tensor]:
    """ Split serialized_tensor into multiple chunks for gRPC streaming """
    buffer = memoryview(serialized_tensor.buffer)
    num_chunks = len(range(0, len(buffer), chunk_size_bytes))
    yield runtime_pb2.Tensor(
        compression=serialized_tensor.compression, buffer=buffer[:chunk_size_bytes].tobytes(), chunks=num_chunks,
        size=serialized_tensor.size, dtype=serialized_tensor.dtype, requires_grad=serialized_tensor.requires_grad)
    for chunk_start in range(chunk_size_bytes, len(buffer), chunk_size_bytes):
        yield runtime_pb2.Tensor(buffer=buffer[chunk_start: chunk_start + chunk_size_bytes].tobytes())


def combine_from_streaming(stream: Iterable[runtime_pb2.Tensor]) -> runtime_pb2.Tensor:
    """ Restore a result of split_into_chunks into a single serialized tensor """
    stream = iter(stream)
    first_chunk = next(stream)
    serialized_tensor = runtime_pb2.Tensor()
    serialized_tensor.CopyFrom(first_chunk)
    buffer_chunks = [first_chunk.buffer]
    for tensor_part in stream:
        buffer_chunks.append(tensor_part.buffer)
    serialized_tensor.buffer = b''.join(buffer_chunks)
    return serialized_tensor<|MERGE_RESOLUTION|>--- conflicted
+++ resolved
@@ -293,26 +293,19 @@
         stds = serialized_tensor.buffer[-SIZE_OF_FLOAT32 * stats_count:]
         means = torch.as_tensor(np.frombuffer(means, dtype=np.float32).copy()).view(*stats_size)
         stds = torch.as_tensor(np.frombuffer(stds, dtype=np.float32).copy()).view(*stats_size)
-<<<<<<< HEAD
-        array = np.frombuffer(serialized_tensor.buffer[:-2 * SIZE_OF_FLOAT32 * stats_count], dtype=np.float16).copy()
-        tensor = torch.as_tensor(array, dtype=torch.float32).view(*serialized_tensor.size).mul_(stds).add_(means)
-    elif serialized_tensor.compression == CompressionType.FLOAT16:
-        array = np.frombuffer(serialized_tensor.buffer, dtype=np.float16).copy()
-        tensor = torch.as_tensor(array, dtype=torch.float32).view(*serialized_tensor.size)
-    elif serialized_tensor.compression == CompressionType.QUANTILE_8BIT:
-        lookup = serialized_tensor.buffer[:NUM_QUANTILES_QUANTILE_COMPRESSION * SIZE_OF_FLOAT32]
-        quantized = serialized_tensor.buffer[NUM_QUANTILES_QUANTILE_COMPRESSION * SIZE_OF_FLOAT32:]
-        lookup = torch.as_tensor(np.frombuffer(lookup, dtype=np.float32).copy())
-        quantized = torch.as_tensor(np.frombuffer(quantized, dtype=np.uint8).copy(),
-                                    dtype=torch.int64).view(*serialized_tensor.size)
-        tensor = lookup[quantized]
-=======
+
         array = np.frombuffer(serialized_tensor.buffer[:-8 * stats_count], dtype=np.float16).copy()
         tensor = construct_torch_tensor(array, serialized_tensor.size, torch.float32).mul_(stds).add_(means)
     elif serialized_tensor.compression == CompressionType.FLOAT16:
         array = np.frombuffer(serialized_tensor.buffer, dtype=np.float16).copy()
         tensor = construct_torch_tensor(array, serialized_tensor.size, torch.float32)
->>>>>>> edf9327e
+    elif serialized_tensor.compression == CompressionType.QUANTILE_8BIT:
+        lookup = serialized_tensor.buffer[:NUM_QUANTILES_QUANTILE_COMPRESSION * SIZE_OF_FLOAT32]
+        quantized = serialized_tensor.buffer[NUM_QUANTILES_QUANTILE_COMPRESSION * SIZE_OF_FLOAT32:]
+        lookup = torch.as_tensor(np.frombuffer(lookup, dtype=np.float32).copy())
+        quantized = np.frombuffer(quantized, dtype=np.uint8).copy()
+        quantized = construct_torch_tensor(quantized, serialized_tensor.size, dtype=torch.int64)
+        tensor = lookup[quantized]
     else:
         raise ValueError(f"Unknown compression type: {serialized_tensor.compression}")
 
