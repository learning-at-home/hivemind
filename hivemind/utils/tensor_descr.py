--- conflicted
+++ resolved
@@ -35,11 +35,7 @@
     @classmethod
     def from_tensor(cls, tensor: torch.Tensor):
         return cls(
-<<<<<<< HEAD
-            tensor.shape, tensor.dtype, tensor.layout, tensor.device, tensor.requires_grad, safe_check_pinned(tensor)
-=======
             tensor.shape, tensor.dtype, tensor.layout, tensor.device, tensor.requires_grad, _safe_check_pinned(tensor)
->>>>>>> d97fede7
         )
 
     def make_empty(self, **kwargs):
@@ -66,11 +62,7 @@
             layout=tensor.layout,
             device=tensor.device,
             requires_grad=tensor.requires_grad,
-<<<<<<< HEAD
-            pin_memory=safe_check_pinned(tensor),
-=======
             pin_memory=_safe_check_pinned(tensor),
->>>>>>> d97fede7
             compression=compression if tensor.is_floating_point() else CompressionType.NONE
         )
 
@@ -79,11 +71,7 @@
         return super().make_empty(size=(*batch_size, *self.shape[1:]), **kwargs)
 
 
-<<<<<<< HEAD
-def safe_check_pinned(tensor: torch.Tensor) -> bool:
-=======
 def _safe_check_pinned(tensor: torch.Tensor) -> bool:
->>>>>>> d97fede7
     """Check whether or not a tensor is pinned. If torch cannot initialize cuda, returns False instead of error."""
     try:
         return torch.cuda.is_available() and tensor.is_pinned()
