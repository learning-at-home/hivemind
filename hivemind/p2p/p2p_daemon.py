--- conflicted
+++ resolved
@@ -9,7 +9,7 @@
 import google.protobuf
 from multiaddr import Multiaddr
 import hivemind.p2p.p2p_daemon_bindings.p2pclient as p2pclient
-from hivemind.p2p.p2p_daemon_bindings.datastructures import ID
+from hivemind.p2p.p2p_daemon_bindings.datastructures import ID, StreamInfo
 
 from hivemind.utils.networking import find_open_port
 
@@ -104,101 +104,63 @@
                 self._daemon_listen_port = find_open_port()
 
     @staticmethod
-<<<<<<< HEAD
-    async def send_data(data, writer):
-        byte_str = pickle.dumps(data)
-=======
-    async def send_raw_data(byte_str, stream):
->>>>>>> 8dc22c17
+    async def send_raw_data(byte_str, writer):
         request = len(byte_str).to_bytes(P2P.HEADER_LEN, P2P.BYTEORDER) + byte_str
         writer.write(request)
 
     @staticmethod
-    async def send_data(data, stream):
-        await P2P.send_raw_data(pickle.dumps(data), stream)
-
-<<<<<<< HEAD
-    async def _receive_exactly(self, reader, n_bytes, max_bytes=1 << 16):
-        while len(self._buffer) < n_bytes:
-            data = await reader.read(max_bytes)
-=======
-    @staticmethod
-    async def send_protobuf(protobuf, out_proto_type, stream):
+    async def send_data(data, writer):
+        await P2P.send_raw_data(pickle.dumps(data), writer)
+
+    @staticmethod
+    async def send_protobuf(protobuf, out_proto_type, writer):
         if type(protobuf) != out_proto_type:
             error = TypeError('Unary handler returned protobuf of wrong type.')
-            await P2P.send_raw_data(pickle.dumps(error), stream)
+            await P2P.send_raw_data(pickle.dumps(error), writer)
             raise error
-        await P2P.send_raw_data(protobuf.SerializeToString(), stream)
-
-    @staticmethod
-    async def receive_exactly(stream, n_bytes, max_bytes=1 << 16):
+        await P2P.send_raw_data(protobuf.SerializeToString(), writer)
+
+    @staticmethod
+    async def receive_exactly(reader, n_bytes, max_bytes=1 << 16):
         buffer = bytearray()
         while len(buffer) < n_bytes:
-            data = await stream.receive_some(min(max_bytes, n_bytes - len(buffer)))
->>>>>>> 8dc22c17
+            data = await reader.read(min(max_bytes, n_bytes - len(buffer)))
             if len(data) == 0:
                 raise P2P.IncompleteRead()
             buffer.extend(data)
         return bytes(buffer)
 
-<<<<<<< HEAD
-        result = self._buffer[:n_bytes]
-        self._buffer = self._buffer[n_bytes:]
-        return bytes(result)
-
-    async def receive_data(self, reader, max_bytes=(1 < 16)):
-        header = await self._receive_exactly(reader, P2P.HEADER_LEN)
+    @staticmethod
+    async def receive_raw_data(reader):
+        header = await P2P.receive_exactly(reader, P2P.HEADER_LEN)
         content_length = int.from_bytes(header, P2P.BYTEORDER)
-        data = await self._receive_exactly(reader, content_length)
-        return pickle.loads(data)
-
-    def _handle_stream(self, handle):
+        data = await P2P.receive_exactly(reader, content_length)
+        return data
+
+    @staticmethod
+    async def receive_data(reader):
+        return pickle.loads(await P2P.receive_raw_data(reader))
+
+    @staticmethod
+    async def receive_protobuf(in_proto_type, reader):
+        protobuf = in_proto_type()
+        protobuf.ParseFromString(await P2P.receive_raw_data(reader))
+        return protobuf
+
+    @staticmethod
+    def _handle_stream(handle):
         async def do_handle_stream(stream_info, reader, writer):
             try:
-                request = await self.receive_data(reader)
+                request = await P2P.receive_data(reader)
             except P2P.IncompleteRead:
                 warnings.warn("Incomplete read while receiving request from peer", RuntimeWarning)
                 writer.close()
                 return
-
             try:
                 result = handle(request)
-                await self.send_data(result, writer)
+                await P2P.send_data(result, writer)
             except Exception as exc:
-                await self.send_data(exc, writer)
-=======
-    @staticmethod
-    async def receive_raw_data(stream):
-        header = await P2P.receive_exactly(stream, P2P.HEADER_LEN)
-        content_length = int.from_bytes(header, P2P.BYTEORDER)
-        data = await P2P.receive_exactly(stream, content_length)
-        return data
-
-    @staticmethod
-    async def receive_data(stream):
-        return pickle.loads(await P2P.receive_raw_data(stream))
-
-    @staticmethod
-    async def receive_protobuf(in_proto_type, stream):
-        protobuf = in_proto_type()
-        protobuf.ParseFromString(await P2P.receive_raw_data(stream))
-        return protobuf
-
-    @staticmethod
-    def _handle_stream(handle):
-        async def do_handle_stream(stream_info, stream):
-            try:
-                request = await P2P.receive_data(stream)
-            except P2P.IncompleteRead:
-                warnings.warn("Incomplete read while receiving request from peer", RuntimeWarning)
-                await stream.close()
-                return
-            try:
-                result = handle(request)
-                await P2P.send_data(result, stream)
-            except Exception as exc:
-                await P2P.send_data(exc, stream)
->>>>>>> 8dc22c17
+                await P2P.send_data(exc, writer)
             finally:
                 writer.close()
 
@@ -206,14 +168,17 @@
 
     @staticmethod
     def _handle_unary_stream(handle, context, in_proto_type, out_proto_type):
-        async def watchdog(stream):
-            await stream.receive_some(max_bytes=1)
+        async def watchdog(reader: asyncio.StreamReader):
+            await reader.read(n=1)
             raise P2P.InterruptedError()
 
-        async def do_handle_unary_stream(stream_info, stream):
+        async def do_handle_unary_stream(
+                stream_info: StreamInfo,
+                reader: asyncio.StreamReader,
+                writer: asyncio.StreamWriter) -> None:
             try:
                 try:
-                    request = await P2P.receive_protobuf(in_proto_type, stream)
+                    request = await P2P.receive_protobuf(in_proto_type, reader)
                 except P2P.IncompleteRead:
                     warnings.warn("Incomplete read while receiving request from peer",
                                   RuntimeWarning)
@@ -223,15 +188,15 @@
                     return
 
                 context.peer_id, context.peer_addr = stream_info.peer_id, stream_info.addr
-                done, pending = await asyncio.wait([watchdog(stream), handle(request, context)],
+                done, pending = await asyncio.wait([watchdog(reader), handle(request, context)],
                                                    return_when=asyncio.FIRST_COMPLETED)
                 try:
                     result = done.pop().result()
-                    await P2P.send_protobuf(result, out_proto_type, stream)
+                    await P2P.send_protobuf(result, out_proto_type, writer)
                 except P2P.InterruptedError:
                     pass
                 except Exception as exc:
-                    await P2P.send_data(exc, stream)
+                    await P2P.send_data(exc, writer)
                 finally:
                     pending_task = pending.pop()
                     pending_task.cancel()
@@ -240,7 +205,7 @@
                     except asyncio.CancelledError:
                         pass
             finally:
-                await stream.close()
+                writer.close()
 
         return do_handle_unary_stream
 
@@ -277,13 +242,8 @@
         libp2p_peer_id = ID.from_base58(peer_id)
         stream_info, reader, writer = await self._client.stream_open(libp2p_peer_id, (handler_name,))
         try:
-<<<<<<< HEAD
-            await self.send_data(input_data, writer)
-            return await self.receive_data(reader)
-=======
-            await P2P.send_data(input_data, stream)
-            return await P2P.receive_data(stream)
->>>>>>> 8dc22c17
+            await P2P.send_data(input_data, writer)
+            return await P2P.receive_data(reader)
         finally:
             writer.close()
 
