--- conflicted
+++ resolved
@@ -14,31 +14,6 @@
 
 from hivemind.proto import crypto_pb2, p2pd_pb2
 
-<<<<<<< HEAD
-# NOTE: On inlining...
-# See: https://github.com/libp2p/specs/issues/138
-# NOTE: enabling to be interoperable w/ the Go implementation
-ENABLE_INLINING = False
-MAX_INLINE_KEY_LENGTH = 42
-
-IDENTITY_MULTIHASH_CODE = 0x00
-
-if ENABLE_INLINING:
-
-    class IdentityHash:
-        def __init__(self) -> None:
-            self._digest = bytearray()
-
-        def update(self, input: bytes) -> None:
-            self._digest += input
-
-        def digest(self) -> bytes:
-            return self._digest
-
-    multihash.FuncReg.register(IDENTITY_MULTIHASH_CODE, "identity", hash_new=IdentityHash)
-
-=======
->>>>>>> 3ccecc9b
 
 class PeerID:
     def __init__(self, peer_id_bytes: bytes) -> None:
@@ -99,10 +74,6 @@
 
         [1] https://github.com/libp2p/specs/blob/master/peer-ids/peer-ids.md#peer-ids
         """
-<<<<<<< HEAD
-        assert False
-=======
->>>>>>> 3ccecc9b
         key_data = crypto_pb2.PrivateKey.FromString(data).data
         private_key = serialization.load_der_private_key(key_data, password=None)
 
