--- conflicted
+++ resolved
@@ -1,10 +1,9 @@
 import asyncio
 import importlib
 from dataclasses import dataclass
-from functools import partial
-from typing import Any, Callable, Optional, Union
+from typing import Any, Optional, Union
 
-from hivemind.p2p.p2p_daemon import P2P, P2PContext
+from hivemind.p2p.p2p_daemon import P2P
 from hivemind.p2p.p2p_daemon_bindings.datastructures import PeerID
 
 
@@ -86,14 +85,9 @@
         servicer = self if wrapper is None else wrapper
         for handler in self._rpc_handlers:
             await p2p.add_unary_handler(
-<<<<<<< HEAD
-                handler.handle_name, getattr(servicer, handler.method_name), handler.request_type
-=======
                 handler.handle_name,
                 getattr(servicer, handler.method_name),
                 handler.request_type,
-                handler.response_type,
->>>>>>> d97fede7
             )
 
     def get_stub(self, p2p: P2P, peer: PeerID) -> StubBase:
