--- conflicted
+++ resolved
@@ -33,31 +33,6 @@
   optional ConnManagerRequest connManager = 6;
   optional DisconnectRequest disconnect = 7;
   optional PSRequest pubsub = 8;
-<<<<<<< HEAD
-}
-
-// Persistent connection request
-message PCRequest {
-  required bytes callId = 1;
-
-  oneof message {
-    AddUnaryHandlerRequest addUnaryHandler = 2;
-    CallUnaryRequest callUnary = 3;
-    CallUnaryResponse unaryResponse = 4;
-  }
-}
-
-// Persistent connection response
-message PCResponse {
-  required bytes callId = 1;
-
-  oneof message {
-    CallUnaryResponse callUnaryResponse = 2;
-    CallUnaryRequest requestHandling = 3;
-    DaemonError daemonError = 4;
-  }
-=======
->>>>>>> 38a182cd
 }
 
 message Response {
@@ -73,8 +48,6 @@
   optional DHTResponse dht = 5;
   repeated PeerInfo peers = 6;
   optional PSResponse pubsub = 7;
-<<<<<<< HEAD
-=======
 }
 
 // Persistent connection request
@@ -100,7 +73,6 @@
     DaemonError daemonError = 4;
     Cancel cancel = 5;
   }
->>>>>>> 38a182cd
 }
 
 message IdentifyResponse {
@@ -223,10 +195,6 @@
   required bytes peer = 1;
   required string proto = 2;
   required bytes data = 3;
-<<<<<<< HEAD
-  optional int64 timeout = 4;
-=======
->>>>>>> 38a182cd
 }
 
 message CallUnaryResponse {
@@ -242,12 +210,9 @@
   optional string message = 1;
 }
 
-<<<<<<< HEAD
-=======
 message Cancel {
 }
 
->>>>>>> 38a182cd
 message RPCError {
   optional string message = 1;
 }