""" Utlity data structures to represent DHT nodes (peers), data keys, and routing tables. """
from __future__ import annotations

import hashlib
import heapq
import os
import random
from collections.abc import Iterable
from itertools import chain
from typing import Tuple, Optional, List, Dict, Set, Union, Any, Sequence
from hivemind.p2p import PeerID
from hivemind.utils import MSGPackSerializer, get_dht_time

<<<<<<< HEAD
DHTKey, Subkey, DHTValue, BinaryDHTID, BinaryDHTValue, = (
    Any,
    Any,
    Any,
    bytes,
    bytes,
)
=======
DHTKey = Subkey = DHTValue = Any
BinaryDHTID = BinaryDHTValue = bytes
>>>>>>> d97fede7


class RoutingTable:
    """
    A data structure that contains DHT peers bucketed according to their distance to node_id.
    Follows Kademlia routing table as described in https://pdos.csail.mit.edu/~petar/papers/maymounkov-kademlia-lncs.pdf

    :param node_id: node id used to measure distance
    :param bucket_size: parameter $k$ from Kademlia paper Section 2.2
    :param depth_modulo: parameter $b$ from Kademlia paper Section 2.2.
    :note: you can find a more detailed description of parameters in DHTNode, see node.py
    """

    def __init__(self, node_id: DHTID, bucket_size: int, depth_modulo: int):
        self.node_id, self.bucket_size, self.depth_modulo = node_id, bucket_size, depth_modulo
        self.buckets = [KBucket(node_id.MIN, node_id.MAX, bucket_size)]
        self.peer_id_to_uid: Dict[PeerID, DHTID] = dict()  # all nodes currently in buckets, including replacements
        self.uid_to_peer_id: Dict[DHTID, PeerID] = dict()  # all nodes currently in buckets, including replacements

    def get_bucket_index(self, node_id: DHTID) -> int:
        """Get the index of the bucket that the given node would fall into."""
        lower_index, upper_index = 0, len(self.buckets)
        while upper_index - lower_index > 1:
            pivot_index = (lower_index + upper_index + 1) // 2
            if node_id >= self.buckets[pivot_index].lower:
                lower_index = pivot_index
            else:  # node_id < self.buckets[pivot_index].lower
                upper_index = pivot_index
        assert upper_index - lower_index == 1
        return lower_index

    def add_or_update_node(self, node_id: DHTID, peer_id: PeerID) -> Optional[Tuple[DHTID, PeerID]]:
        """
        Update routing table after an incoming request from :peer_id: or outgoing request to :peer_id:

        :returns: If we cannot add node_id to the routing table, return the least-recently-updated node (Section 2.2)
        :note: DHTProtocol calls this method for every incoming and outgoing request if there was a response.
          If this method returned a node to be ping-ed, the protocol will ping it to check and either move it to
          the start of the table or remove that node and replace it with
        """
        bucket_index = self.get_bucket_index(node_id)
        bucket = self.buckets[bucket_index]
        store_success = bucket.add_or_update_node(node_id, peer_id)

        if node_id in bucket.nodes_to_peer_id or node_id in bucket.replacement_nodes:
            # if we added node to bucket or as a replacement, throw it into lookup dicts as well
            self.uid_to_peer_id[node_id] = peer_id
            self.peer_id_to_uid[peer_id] = node_id

        if not store_success:
            # Per section 4.2 of paper, split if the bucket has node's own id in its range
            # or if bucket depth is not congruent to 0 mod $b$
            if bucket.has_in_range(self.node_id) or bucket.depth % self.depth_modulo != 0:
                self.split_bucket(bucket_index)
                return self.add_or_update_node(node_id, peer_id)

            # The bucket is full and won't split further. Return a node to ping (see this method's docstring)
            return bucket.request_ping_node()

    def split_bucket(self, index: int) -> None:
        """Split bucket range in two equal parts and reassign nodes to the appropriate half"""
        first, second = self.buckets[index].split()
        self.buckets[index] = first
        self.buckets.insert(index + 1, second)

    def get(self, *, node_id: Optional[DHTID] = None, peer_id: Optional[PeerID] = None, default=None):
        """Find peer_id for a given DHTID or vice versa"""
        assert (node_id is None) != (peer_id is None), "Please specify either node_id or peer_id, but not both"
        if node_id is not None:
            return self.uid_to_peer_id.get(node_id, default)
        else:
            return self.peer_id_to_uid.get(peer_id, default)

    def __getitem__(self, item: Union[DHTID, PeerID]) -> Union[PeerID, DHTID]:
        """Find peer_id for a given DHTID or vice versa"""
        return self.uid_to_peer_id[item] if isinstance(item, DHTID) else self.peer_id_to_uid[item]

    def __setitem__(self, node_id: DHTID, peer_id: PeerID) -> NotImplementedError:
        raise NotImplementedError(
            "RoutingTable doesn't support direct item assignment. Use table.try_add_node instead"
        )

    def __contains__(self, item: Union[DHTID, PeerID]) -> bool:
        return (item in self.uid_to_peer_id) if isinstance(item, DHTID) else (item in self.peer_id_to_uid)

    def __delitem__(self, node_id: DHTID):
        del self.buckets[self.get_bucket_index(node_id)][node_id]
        node_peer_id = self.uid_to_peer_id.pop(node_id)
        if self.peer_id_to_uid.get(node_peer_id) == node_id:
            del self.peer_id_to_uid[node_peer_id]

    def get_nearest_neighbors(
        self, query_id: DHTID, k: int, exclude: Optional[DHTID] = None
    ) -> List[Tuple[DHTID, PeerID]]:
        """
        Find k nearest neighbors from routing table according to XOR distance, does NOT include self.node_id

        :param query_id: find neighbors of this node
        :param k: find this many neighbors. If there aren't enough nodes in the table, returns all nodes
        :param exclude: if True, results will not contain query_node_id even if it is in table
        :return: a list of tuples (node_id, peer_id) for up to k neighbors sorted from nearest to farthest
        """
        # algorithm: first add up all buckets that can contain one of k nearest nodes, then heap-sort to find best
        candidates: List[Tuple[int, DHTID, PeerID]] = []  # min-heap based on xor distance to query_id

        # step 1: add current bucket to the candidates heap
        nearest_index = self.get_bucket_index(query_id)
        nearest_bucket = self.buckets[nearest_index]
        for node_id, peer_id in nearest_bucket.nodes_to_peer_id.items():
            heapq.heappush(candidates, (query_id.xor_distance(node_id), node_id, peer_id))

        # step 2: add adjacent buckets by ascending code tree one level at a time until you have enough nodes
        left_index, right_index = nearest_index, nearest_index + 1  # bucket indices considered, [left, right)
        current_lower, current_upper, current_depth = nearest_bucket.lower, nearest_bucket.upper, nearest_bucket.depth

        while current_depth > 0 and len(candidates) < k + int(exclude is not None):
            split_direction = current_lower // 2 ** (DHTID.HASH_NBYTES * 8 - current_depth) % 2
            # ^-- current leaf direction from pre-leaf node, 0 = left, 1 = right
            current_depth -= 1  # traverse one level closer to the root and add all child nodes to the candidates heap

            if split_direction == 0:  # leaf was split on the left, merge its right peer(s)
                current_upper += current_upper - current_lower
                while right_index < len(self.buckets) and self.buckets[right_index].upper <= current_upper:
                    for node_id, peer_id in self.buckets[right_index].nodes_to_peer_id.items():
                        heapq.heappush(candidates, (query_id.xor_distance(node_id), node_id, peer_id))
<<<<<<< HEAD
                    right_index += (
                        1  # note: we may need to add more than one bucket if they are on a lower depth level
                    )
=======
                    right_index += 1
                    # note: we may need to add more than one bucket if they are on a lower depth level
>>>>>>> d97fede7
                assert self.buckets[right_index - 1].upper == current_upper

            else:  # split_direction == 1, leaf was split on the right, merge its left peer(s)
                current_lower -= current_upper - current_lower
                while left_index > 0 and self.buckets[left_index - 1].lower >= current_lower:
                    left_index -= 1  # note: we may need to add more than one bucket if they are on a lower depth level
                    for node_id, peer_id in self.buckets[left_index].nodes_to_peer_id.items():
                        heapq.heappush(candidates, (query_id.xor_distance(node_id), node_id, peer_id))
                assert self.buckets[left_index].lower == current_lower

        # step 3: select k nearest vertices from candidates heap
        heap_top: List[Tuple[int, DHTID, PeerID]] = heapq.nsmallest(k + int(exclude is not None), candidates)
        return [(node, peer_id) for _, node, peer_id in heap_top if node != exclude][:k]

    def __repr__(self):
        bucket_info = "\n".join(repr(bucket) for bucket in self.buckets)
        return (
            f"{self.__class__.__name__}(node_id={self.node_id}, bucket_size={self.bucket_size},"
            f" modulo={self.depth_modulo},\nbuckets=[\n{bucket_info})"
        )


class KBucket:
    """
    A bucket containing up to :size: of DHTIDs in [lower, upper) semi-interval.
    Maps DHT node ids to their peer_ids
    """

    def __init__(self, lower: int, upper: int, size: int, depth: int = 0):
        assert upper - lower == 2 ** (DHTID.HASH_NBYTES * 8 - depth)
        self.lower, self.upper, self.size, self.depth = lower, upper, size, depth
        self.nodes_to_peer_id: Dict[DHTID, PeerID] = {}
        self.replacement_nodes: Dict[DHTID, PeerID] = {}
        self.nodes_requested_for_ping: Set[DHTID] = set()
        self.last_updated = get_dht_time()

    def has_in_range(self, node_id: DHTID):
        """Check if node_id is between this bucket's lower and upper bounds"""
        return self.lower <= node_id < self.upper

    def add_or_update_node(self, node_id: DHTID, peer_id: PeerID) -> bool:
        """
        Add node to KBucket or update existing node, return True if successful, False if the bucket is full.
        If the bucket is full, keep track of node in a replacement list, per section 4.1 of the paper.

        :param node_id: dht node identifier that should be added or moved to the front of bucket
        :param peer_id: network address associated with that node id
        :note: this function has a side-effect of resetting KBucket.last_updated time
        """
        if node_id in self.nodes_requested_for_ping:
            self.nodes_requested_for_ping.remove(node_id)
        self.last_updated = get_dht_time()
        if node_id in self.nodes_to_peer_id:
            del self.nodes_to_peer_id[node_id]
            self.nodes_to_peer_id[node_id] = peer_id
        elif len(self.nodes_to_peer_id) < self.size:
            self.nodes_to_peer_id[node_id] = peer_id
        else:
            if node_id in self.replacement_nodes:
                del self.replacement_nodes[node_id]
            self.replacement_nodes[node_id] = peer_id
            return False
        return True

    def request_ping_node(self) -> Optional[Tuple[DHTID, PeerID]]:
        """:returns: least-recently updated node that isn't already being pinged right now -- if such node exists"""
        for uid, peer_id in self.nodes_to_peer_id.items():
            if uid not in self.nodes_requested_for_ping:
                self.nodes_requested_for_ping.add(uid)
                return uid, peer_id

    def __getitem__(self, node_id: DHTID) -> PeerID:
        return self.nodes_to_peer_id[node_id] if node_id in self.nodes_to_peer_id else self.replacement_nodes[node_id]

    def __delitem__(self, node_id: DHTID):
        if not (node_id in self.nodes_to_peer_id or node_id in self.replacement_nodes):
            raise KeyError(f"KBucket does not contain node id={node_id}.")

        if node_id in self.replacement_nodes:
            del self.replacement_nodes[node_id]

        if node_id in self.nodes_to_peer_id:
            del self.nodes_to_peer_id[node_id]

            if self.replacement_nodes:
                newnode_id, newnode = self.replacement_nodes.popitem()
                self.nodes_to_peer_id[newnode_id] = newnode

    def split(self) -> Tuple[KBucket, KBucket]:
        """Split bucket over midpoint, rounded down, assign nodes to according to their id"""
        midpoint = (self.lower + self.upper) // 2
        assert self.lower < midpoint < self.upper, f"Bucket to small to be split: [{self.lower}: {self.upper})"
        left = KBucket(self.lower, midpoint, self.size, depth=self.depth + 1)
        right = KBucket(midpoint, self.upper, self.size, depth=self.depth + 1)
        for node_id, peer_id in chain(self.nodes_to_peer_id.items(), self.replacement_nodes.items()):
            bucket = left if int(node_id) <= midpoint else right
            bucket.add_or_update_node(node_id, peer_id)
        return left, right

    def __repr__(self):
        return (
            f"{self.__class__.__name__}({len(self.nodes_to_peer_id)} nodes"
            f" with {len(self.replacement_nodes)} replacements, depth={self.depth}, max size={self.size}"
            f" lower={hex(self.lower)}, upper={hex(self.upper)})"
        )


class DHTID(int):
    HASH_FUNC = hashlib.sha1
    HASH_NBYTES = 20  # SHA1 produces a 20-byte (aka 160bit) number
    RANGE = MIN, MAX = 0, 2 ** (HASH_NBYTES * 8)  # inclusive min, exclusive max

    def __new__(cls, value: int):
        assert cls.MIN <= value < cls.MAX, f"DHTID must be in [{cls.MIN}, {cls.MAX}) but got {value}"
        return super().__new__(cls, value)

    @classmethod
    def generate(cls, source: Optional[Any] = None, nbits: int = 255):
        """
        Generates random uid based on SHA1

        :param source: if provided, converts this value to bytes and uses it as input for hashing function;
            by default, generates a random dhtid from :nbits: random bits
        """
        source = random.getrandbits(nbits).to_bytes(nbits, byteorder="big") if source is None else source
        source = MSGPackSerializer.dumps(source) if not isinstance(source, bytes) else source
        raw_uid = cls.HASH_FUNC(source).digest()
        return cls(int(raw_uid.hex(), 16))

    def xor_distance(self, other: Union[DHTID, Sequence[DHTID]]) -> Union[int, List[int]]:
        """
        :param other: one or multiple DHTIDs. If given multiple DHTIDs as other, this function
         will compute distance from self to each of DHTIDs in other.
        :return: a number or a list of numbers whose binary representations equal bitwise xor between DHTIDs.
        """
        if isinstance(other, Iterable):
            return list(map(self.xor_distance, other))
        return int(self) ^ int(other)

    @classmethod
    def longest_common_prefix_length(cls, *ids: DHTID) -> int:
        ids_bits = [bin(uid)[2:].rjust(8 * cls.HASH_NBYTES, "0") for uid in ids]
        return len(os.path.commonprefix(ids_bits))

    def to_bytes(self, length=HASH_NBYTES, byteorder="big", *, signed=False) -> bytes:
        """A standard way to serialize DHTID into bytes"""
        return super().to_bytes(length, byteorder, signed=signed)

    @classmethod
    def from_bytes(cls, raw: bytes, byteorder="big", *, signed=False) -> DHTID:
        """reverse of to_bytes"""
        return DHTID(super().from_bytes(raw, byteorder=byteorder, signed=signed))

    def __repr__(self):
        return f"{self.__class__.__name__}({hex(self)})"

    def __bytes__(self):
        return self.to_bytes()<|MERGE_RESOLUTION|>--- conflicted
+++ resolved
@@ -11,18 +11,8 @@
 from hivemind.p2p import PeerID
 from hivemind.utils import MSGPackSerializer, get_dht_time
 
-<<<<<<< HEAD
-DHTKey, Subkey, DHTValue, BinaryDHTID, BinaryDHTValue, = (
-    Any,
-    Any,
-    Any,
-    bytes,
-    bytes,
-)
-=======
 DHTKey = Subkey = DHTValue = Any
 BinaryDHTID = BinaryDHTValue = bytes
->>>>>>> d97fede7
 
 
 class RoutingTable:
@@ -148,14 +138,8 @@
                 while right_index < len(self.buckets) and self.buckets[right_index].upper <= current_upper:
                     for node_id, peer_id in self.buckets[right_index].nodes_to_peer_id.items():
                         heapq.heappush(candidates, (query_id.xor_distance(node_id), node_id, peer_id))
-<<<<<<< HEAD
-                    right_index += (
-                        1  # note: we may need to add more than one bucket if they are on a lower depth level
-                    )
-=======
                     right_index += 1
                     # note: we may need to add more than one bucket if they are on a lower depth level
->>>>>>> d97fede7
                 assert self.buckets[right_index - 1].upper == current_upper
 
             else:  # split_direction == 1, leaf was split on the right, merge its left peer(s)
