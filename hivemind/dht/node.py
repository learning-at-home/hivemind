from __future__ import annotations

import asyncio
import dataclasses
import random
from collections import defaultdict, Counter
from dataclasses import dataclass, field
from functools import partial
from typing import Any, Awaitable, Callable, Collection, DefaultDict, Dict, List, Optional, Sequence, Set, Tuple, Union

from multiaddr import Multiaddr
from sortedcontainers import SortedSet

from hivemind.dht.crypto import DHTRecord, RecordValidatorBase
from hivemind.dht.protocol import DHTProtocol
from hivemind.dht.routing import DHTID, DHTKey, get_dht_time, DHTValue, BinaryDHTValue, Subkey
from hivemind.dht.storage import DictionaryDHTValue
from hivemind.dht.traverse import traverse_dht
<<<<<<< HEAD
from hivemind.p2p import P2P, PeerID as Endpoint
from hivemind.utils import MSGPackSerializer, get_logger, SerializerBase
=======
from hivemind.utils import Endpoint, LOCALHOST, MSGPackSerializer, get_logger, SerializerBase, DHTExpiration
>>>>>>> cc8d39c2
from hivemind.utils.timed_storage import TimedStorage, ValueWithExpiration

logger = get_logger(__name__)


class DHTNode:
    """
    Asyncio-based class that represents one DHT participant. Created via await DHTNode.create(...)
    Each DHTNode has an identifier, a local storage and access too other nodes via DHTProtocol.

    :note: Hivemind DHT is optimized to store a lot of temporary metadata that is regularly updated.
     For example, expert heartbeat emitted by a hivemind.moe.Server responsible for that expert.
     Such metadata does not require regular maintenance by peers or persistence on shutdown.
     Instead, DHTNode is designed to rapidly send bulk data and resolve conflicts.

    Every (key, value) pair in this DHT has an expiration time - float computed as get_dht_time() (UnixTime by default)
    DHT nodes always prefer values with higher expiration time and may delete any value past its expiration.

    Similar to Kademlia RPC protocol, hivemind DHT has 3 RPCs:

    * ping - request peer's identifier and update routing table (same as Kademlia PING RPC)
    * store - send several (key, value, expiration_time) pairs to the same peer (like Kademlia STORE, but in bulk)
    * find - request one or several keys, get values and expiration (if peer finds it locally) and :bucket_size: of
        nearest peers from recipient's routing table (ordered nearest-to-farthest, not including recipient itself)
        This RPC is a mixture between Kademlia FIND_NODE and FIND_VALUE with multiple keys per call.

    A DHTNode follows the following contract:

    - when asked to get(key), a node must find and return a value with highest expiration time that it found across DHT
      IF that time has not come yet. if expiration time is smaller than current get_dht_time(), node may return None;
    - when requested to store(key: value, expiration_time), a node must store (key => value) at until expiration time
      or until DHTNode gets the same key with greater expiration time. If a node is asked to store a key but it already
      has the same key with newer expiration, store will be rejected. Store returns True if accepted, False if rejected;
    - when requested to store(key: value, expiration_time, subkey=subkey), adds a sub-key to a dictionary value type.
      Dictionary values can have multiple sub-keys stored by different peers with individual expiration times. A subkey
      will be accepted to a dictionary either if there is no such sub-key or if new subkey's expiration is later than
      previous expiration under that subkey. See DHTProtocol.call_store for details.

    DHTNode also features several (optional) caching policies:

    - cache_locally: after GET, store the result in node's own local cache
    - cache_nearest: after GET, send the result to this many nearest nodes that don't have that value yet (see Kademlia)
    - cache_on_store: after STORE, either save or remove that key from node's own cache depending on store status
    - cache_refresh_before_expiry: if a value in cache was used and is about to expire, try to GET it this many seconds
      before expiration. The motivation here is that some frequent keys should be always kept in cache to avoid latency.
    - reuse_get_requests: if there are several concurrent GET requests, when one request finishes, DHTNode will attempt
      to reuse the result of this GET request for other requests with the same key. Useful for batch-parallel requests.

    """
    # fmt:off
    node_id: DHTID; is_alive: bool; endpoint: Endpoint; num_replicas: int; num_workers: int; protocol: DHTProtocol
    chunk_size: int; refresh_timeout: float; cache_locally: bool; cache_nearest: int; cache_refresh_before_expiry: float
    cache_on_store: bool; reuse_get_requests: bool; pending_get_requests: DefaultDict[DHTID, SortedSet[_SearchState]]
    cache_refresh_task: Optional[asyncio.Task]; cache_refresh_evt: asyncio.Event; cache_refresh_queue: CacheRefreshQueue
    blacklist: Blacklist
    # fmt:on

    @classmethod
    async def create(
            cls,
            p2p: Optional[Union[P2P, Dict[str, Any]]] = None,
            node_id: Optional[DHTID] = None,
            initial_peers: Optional[Sequence[Multiaddr]] = None,
            bucket_size: int = 20, num_replicas: int = 5, depth_modulo: int = 5, parallel_rpc: int = None,
            wait_timeout: float = 3, refresh_timeout: Optional[float] = None, bootstrap_timeout: Optional[float] = None,
            cache_locally: bool = True, cache_nearest: int = 1, cache_size=None, cache_refresh_before_expiry: float = 5,
            cache_on_store: bool = True, reuse_get_requests: bool = True, num_workers: int = 1, chunk_size: int = 16,
            blacklist_time: float = 5.0, backoff_rate: float = 2.0,
            listen: bool = True,
            record_validator: Optional[RecordValidatorBase] = None,
            validate: bool = True, strict: bool = True, **kwargs) -> DHTNode:
        """
        :param p2p: one of the following:

          - an existing instance of hivemind.p2p.P2P that will be used for communication
          - a dictionary of parameters, if you want to create a new instance with these parameters
            (initial_peers will be added to the parameters automatically)
          - None, if you want to create a new instance with default parameters and initial_peers (if defined)

        :param node_id: current node's identifier, determines which keys it will store locally, defaults to random id
        :param initial_peers: connects to peers with these multiaddrs to populate routing table, defaults to no peers
        :param bucket_size: max number of nodes in one k-bucket (k). Trying to add {k+1}st node will cause a bucket to
          either split in two buckets along the midpoint or reject the new node (but still save it as a replacement)
          Recommended value: k is chosen s.t. any given k nodes are very unlikely to all fail after staleness_timeout
        :param num_replicas: number of nearest nodes that will be asked to store a given key, default = bucket_size (≈k)
        :param depth_modulo: split full k-bucket if it contains root OR up to the nearest multiple of this value (≈b)
        :param parallel_rpc: maximum number of concurrent outgoing RPC requests emitted by DHTProtocol
          Reduce this value if your RPC requests register no response despite the peer sending the response.
        :param wait_timeout: a kademlia rpc request is deemed lost if we did not receive a reply in this many seconds
        :param refresh_timeout: refresh buckets if no node from that bucket was updated in this many seconds
          if staleness_timeout is None, DHTNode will not refresh stale buckets (which is usually okay)
        :param bootstrap_timeout: after one of peers responds, await other peers for at most this many seconds
        :param cache_locally: if True, caches all values (stored or found) in a node-local cache
        :param cache_on_store: if True, update cache entries for a key after storing a new item for that key
        :param cache_nearest: whenever DHTNode finds a value, it will also store (cache) this value on this many
          nodes nearest nodes visited by search algorithm. Prefers nodes that are nearest to :key: but have no value yet
        :param cache_size: if specified, local cache will store up to this many records (as in LRU cache)
        :param cache_refresh_before_expiry: if nonzero, refreshes locally cached values
          if they are accessed this many seconds before expiration time.
        :param reuse_get_requests: if True, DHTNode allows only one traverse_dht procedure for every key
          all concurrent get requests for the same key will reuse the procedure that is currently in progress
        :param num_workers: concurrent workers in traverse_dht (see traverse_dht num_workers param)
        :param chunk_size: maximum number of concurrent calls in get_many and cache refresh queue
        :param blacklist_time: excludes non-responsive peers from search for this many seconds (set 0 to disable)
        :param backoff_rate: blacklist time will be multiplied by :backoff_rate: for each successive non-response
        :param validate: if True, use initial peers to validate that this node is accessible and synchronized
        :param strict: if True, any error encountered in validation will interrupt the creation of DHTNode
        :param listen: if True (default), this node will accept incoming request and otherwise be a DHT "citzen"
          if False, this node will refuse any incoming request, effectively being only a "client"
        :param record_validator: instance of RecordValidatorBase used for signing and validating stored records
        :param kwargs: extra parameters for DHTProtocol
        """
        self = cls(_initialized_with_create=True)
        self.node_id = node_id if node_id is not None else DHTID.generate()
        self.num_replicas, self.num_workers, self.chunk_size = num_replicas, num_workers, chunk_size
        self.is_alive = True  # if set to False, cancels all background jobs such as routing table refresh

        self.reuse_get_requests = reuse_get_requests
        self.pending_get_requests = defaultdict(partial(SortedSet, key=lambda _res: - _res.sufficient_expiration_time))

        # caching policy
        self.refresh_timeout = refresh_timeout
        self.cache_locally, self.cache_nearest, self.cache_on_store = cache_locally, cache_nearest, cache_on_store
        self.cache_refresh_before_expiry = cache_refresh_before_expiry
        self.blacklist = Blacklist(blacklist_time, backoff_rate)
        self.cache_refresh_queue = CacheRefreshQueue()
        self.cache_refresh_evt = asyncio.Event()
        self.cache_refresh_task = None

<<<<<<< HEAD
        if isinstance(p2p, P2P):
            self._should_shutdown_p2p = False
        elif p2p is None or isinstance(p2p, dict):
            p2p_kwargs = {} if p2p is None else p2p
            p2p = await P2P.create(initial_peers=initial_peers, **p2p_kwargs)
            self._should_shutdown_p2p = True
        else:
            raise TypeError(
                'DHTNode.create() expects the `p2p` argument to be a hivemind.p2p.P2P instance, dict, or None')
        self.p2p = p2p

        self.protocol = await DHTProtocol.create(
            p2p, self.node_id, bucket_size, depth_modulo, num_replicas, wait_timeout,
            parallel_rpc, cache_size, listen, record_validator, **kwargs)
        self.endpoint = p2p.id
=======
        self.protocol = await DHTProtocol.create(self.node_id, bucket_size, depth_modulo, num_replicas, wait_timeout,
                                                 parallel_rpc, cache_size, listen, listen_on, endpoint,
                                                 record_validator, **kwargs)
        self.port = self.protocol.port
>>>>>>> cc8d39c2

        if initial_peers:
            initial_peers = {Endpoint.from_base58(item['p2p']) for item in initial_peers}

            # stage 1: ping initial_peers, add each other to the routing table
            bootstrap_timeout = bootstrap_timeout if bootstrap_timeout is not None else wait_timeout
            start_time = get_dht_time()
            ping_tasks = set(asyncio.create_task(self.protocol.call_ping(peer, validate=validate, strict=strict))
                             for peer in initial_peers)
            finished_pings, unfinished_pings = await asyncio.wait(ping_tasks, return_when=asyncio.FIRST_COMPLETED)

            # stage 2: gather remaining peers (those who respond within bootstrap_timeout)
            if unfinished_pings:
                finished_in_time, stragglers = await asyncio.wait(
                    unfinished_pings, timeout=bootstrap_timeout - get_dht_time() + start_time)
                for straggler in stragglers:
                    straggler.cancel()
                finished_pings |= finished_in_time

            if not finished_pings or all(ping.result() is None for ping in finished_pings):
                logger.warning("DHTNode bootstrap failed: none of the initial_peers responded to a ping.")

            if strict:
                for task in asyncio.as_completed(finished_pings):
                    await task  # propagate exceptions

            # stage 3: traverse dht to find my own nearest neighbors and populate the routing table
            # ... maybe receive some values that we are meant to store (see protocol.update_routing_table)
            # note: using asyncio.wait instead of wait_for because wait_for cancels task on timeout
            await asyncio.wait([asyncio.create_task(self.find_nearest_nodes([self.node_id])),
                                asyncio.sleep(bootstrap_timeout - get_dht_time() + start_time)],
                               return_when=asyncio.FIRST_COMPLETED)

        if self.refresh_timeout is not None:
            asyncio.create_task(self._refresh_routing_table(period=self.refresh_timeout))
        return self

    def __init__(self, *, _initialized_with_create=False):
        """ Internal init method. Please use DHTNode.create coroutine to spawn new node instances """
        assert _initialized_with_create, " Please use DHTNode.create coroutine to spawn new node instances "
        super().__init__()

    async def shutdown(self, timeout=None):
        """ Process existing requests, close all connections and stop the server """
        self.is_alive = False
        if self.protocol.listen:
            await self.protocol.shutdown(timeout)
        if self._should_shutdown_p2p:
            await self.p2p.shutdown()

    async def find_nearest_nodes(
            self, queries: Collection[DHTID], k_nearest: Optional[int] = None, beam_size: Optional[int] = None,
            num_workers: Optional[int] = None, node_to_endpoint: Optional[Dict[DHTID, Endpoint]] = None,
            exclude_self: bool = False, **kwargs) -> Dict[DHTID, Dict[DHTID, Endpoint]]:
        """
        :param queries: find k nearest nodes for each of these DHTIDs
        :param k_nearest: return this many nearest nodes for every query (if there are enough nodes)
        :param beam_size: replacement for self.beam_size, see traverse_dht beam_size param
        :param num_workers: replacement for self.num_workers, see traverse_dht num_workers param
        :param node_to_endpoint: if specified, uses this dict[node_id => endpoint] as initial peers
        :param exclude_self: if True, nearest nodes will not contain self.node_id (default = use local peers)
        :param kwargs: additional params passed to traverse_dht
        :returns: for every query, return nearest peers ordered dict[peer DHTID -> network Endpoint], nearest-first
        """
        queries = tuple(queries)
        k_nearest = k_nearest if k_nearest is not None else self.protocol.bucket_size
        num_workers = num_workers if num_workers is not None else self.num_workers
        beam_size = beam_size if beam_size is not None else max(self.protocol.bucket_size, k_nearest)
        if k_nearest > beam_size:
            logger.warning("Warning: beam_size is too small, beam search is not guaranteed to find enough nodes")
        if node_to_endpoint is None:
            node_to_endpoint: Dict[DHTID, Endpoint] = dict()
            for query in queries:
                neighbors = self.protocol.routing_table.get_nearest_neighbors(query, beam_size, exclude=self.node_id)
                node_to_endpoint.update(self._filter_blacklisted(dict(neighbors)))

        async def get_neighbors(peer: DHTID, queries: Collection[DHTID]) -> Dict[DHTID, Tuple[Tuple[DHTID], bool]]:
            response = await self._call_find_with_blacklist(node_to_endpoint[peer], queries)
            if not response:
                return {query: ([], False) for query in queries}

            output: Dict[DHTID, Tuple[Tuple[DHTID], bool]] = {}
            for query, (_, peers) in response.items():
                node_to_endpoint.update(peers)
                output[query] = tuple(peers.keys()), False  # False means "do not interrupt search"
            return output

        nearest_nodes_per_query, visited_nodes = await traverse_dht(
            queries, initial_nodes=list(node_to_endpoint), beam_size=beam_size, num_workers=num_workers,
            queries_per_call=int(len(queries) ** 0.5), get_neighbors=get_neighbors,
            visited_nodes={query: {self.node_id} for query in queries}, **kwargs)

        nearest_nodes_with_endpoints = {}
        for query, nearest_nodes in nearest_nodes_per_query.items():
            if not exclude_self:
                nearest_nodes = sorted(nearest_nodes + [self.node_id], key=query.xor_distance)
                node_to_endpoint[self.node_id] = self.endpoint
            nearest_nodes_with_endpoints[query] = {node: node_to_endpoint[node] for node in nearest_nodes[:k_nearest]}
        return nearest_nodes_with_endpoints

    async def store(self, key: DHTKey, value: DHTValue, expiration_time: DHTExpiration,
                    subkey: Optional[Subkey] = None, **kwargs) -> bool:
        """
        Find num_replicas best nodes to store (key, value) and store it there at least until expiration time.
        :note: store is a simplified interface to store_many, all kwargs are be forwarded there
        :returns: True if store succeeds, False if it fails (due to no response or newer value)
        """
        store_ok = await self.store_many([key], [value], [expiration_time], subkeys=[subkey], **kwargs)
        return store_ok[(key, subkey) if subkey is not None else key]

    async def store_many(self, keys: List[DHTKey], values: List[DHTValue],
                         expiration_time: Union[DHTExpiration, List[DHTExpiration]],
                         subkeys: Optional[Union[Subkey, List[Optional[Subkey]]]] = None,
                         exclude_self: bool = False, await_all_replicas=True, **kwargs) -> Dict[DHTKey, bool]:
        """
        Traverse DHT to find up :num_replicas: to best nodes to store multiple (key, value, expiration_time) pairs.

        :param keys: arbitrary serializable keys associated with each value
        :param values: serializable "payload" for each key
        :param expiration_time: either one expiration time for all keys or individual expiration times (see class doc)
        :param subkeys: an optional list of same shape as keys. If specified, this
        :param kwargs: any additional parameters passed to traverse_dht function (e.g. num workers)
        :param exclude_self: if True, never store value locally even if you are one of the nearest nodes
        :note: if exclude_self is True and self.cache_locally == True, value will still be __cached__ locally
        :param await_all_replicas: if False, this function returns after first store_ok and proceeds in background
            if True, the function will wait for num_replicas successful stores or running out of beam_size nodes
        :returns: for each key: True if store succeeds, False if it fails (due to no response or newer value)
        """
        if isinstance(expiration_time, DHTExpiration):
            expiration_time = [expiration_time] * len(keys)
        if subkeys is None:
            subkeys = [None] * len(keys)

        assert len(keys) == len(subkeys) == len(values) == len(expiration_time), \
            "Either of keys, values, subkeys or expiration timestamps have different sequence lengths."

        key_id_to_data: DefaultDict[DHTID, List[Tuple[DHTKey, Subkey, DHTValue, DHTExpiration]]] = defaultdict(list)
        for key, subkey, value, expiration in zip(keys, subkeys, values, expiration_time):
            key_id_to_data[DHTID.generate(source=key)].append((key, subkey, value, expiration))

        unfinished_key_ids = set(key_id_to_data.keys())  # use this set to ensure that each store request is finished
        store_ok = {(key, subkey): None for key, subkey in zip(keys, subkeys)}  # outputs, updated during search
        store_finished_events = {(key, subkey): asyncio.Event() for key, subkey in zip(keys, subkeys)}

        # pre-populate node_to_endpoint
        node_to_endpoint: Dict[DHTID, Endpoint] = dict()
        for key_id in unfinished_key_ids:
            node_to_endpoint.update(self.protocol.routing_table.get_nearest_neighbors(
                key_id, self.protocol.bucket_size, exclude=self.node_id))

        async def on_found(key_id: DHTID, nearest_nodes: List[DHTID], visited_nodes: Set[DHTID]) -> None:
            """ This will be called once per key when find_nearest_nodes is done for a particular node """
            # note: we use callbacks instead of returned values to call store immediately without waiting for stragglers
            assert key_id in unfinished_key_ids, "Internal error: traverse_dht finished the same query twice"
            assert self.node_id not in nearest_nodes
            unfinished_key_ids.remove(key_id)

            # ensure k nodes stored the value, optionally include self.node_id as a candidate
            num_successful_stores = 0
            pending_store_tasks = set()
            store_candidates = sorted(nearest_nodes + ([] if exclude_self else [self.node_id]),
                                      key=key_id.xor_distance, reverse=True)  # ordered so that .pop() returns nearest
            [original_key, *_], current_subkeys, current_values, current_expirations = zip(*key_id_to_data[key_id])

            key_bytes = key_id.to_bytes()
            binary_values = []
            stored_records = []
            for subkey, value, expiration_time in zip(
                    current_subkeys, current_values, current_expirations):
                subkey_bytes = self.protocol.serializer.dumps(subkey)
                value_bytes = self.protocol.serializer.dumps(value)
                record = DHTRecord(key_bytes, subkey_bytes, value_bytes, expiration_time)
                if self.protocol.record_validator is not None:
                    value_bytes = self.protocol.record_validator.sign_value(record)
                    record = dataclasses.replace(record, value=value_bytes)
                binary_values.append(value_bytes)
                stored_records.append(record)

            while num_successful_stores < self.num_replicas and (store_candidates or pending_store_tasks):
                while store_candidates and num_successful_stores + len(pending_store_tasks) < self.num_replicas:
                    node_id: DHTID = store_candidates.pop()  # nearest untried candidate

                    if node_id == self.node_id:
                        num_successful_stores += 1
                        for subkey, record in zip(current_subkeys, stored_records):
                            if (self.protocol.record_validator is None or
                                    self.protocol.record_validator.validate(record)):
                                store_ok[original_key, subkey] = self.protocol.storage.store(
                                    key_id, record.value, record.expiration_time, subkey=subkey)
                            else:
                                store_ok[original_key, subkey] = False
                            if not await_all_replicas:
                                store_finished_events[original_key, subkey].set()
                    else:
                        pending_store_tasks.add(asyncio.create_task(self.protocol.call_store(
                            node_to_endpoint[node_id], keys=[key_id] * len(current_values), values=binary_values,
                            expiration_time=current_expirations, subkeys=current_subkeys)))

                # await nearest task. If it fails, dispatch more on the next iteration
                if pending_store_tasks:
                    finished_store_tasks, pending_store_tasks = await asyncio.wait(
                        pending_store_tasks, return_when=asyncio.FIRST_COMPLETED)
                    for task in finished_store_tasks:
                        if task.result() is not None:
                            num_successful_stores += 1
                            for subkey, store_status in zip(current_subkeys, task.result()):
                                store_ok[original_key, subkey] = store_status
                                if not await_all_replicas:
                                    store_finished_events[original_key, subkey].set()

            if self.cache_on_store:
                self._update_cache_on_store(key_id, current_subkeys, binary_values, current_expirations,
                                            store_ok=[store_ok[original_key, subkey] for subkey in current_subkeys])

            for subkey, value_bytes, expiration in zip(current_subkeys, binary_values, current_expirations):
                store_finished_events[original_key, subkey].set()

        store_task = asyncio.create_task(self.find_nearest_nodes(
            queries=set(unfinished_key_ids), k_nearest=self.num_replicas, node_to_endpoint=node_to_endpoint,
            found_callback=on_found, exclude_self=exclude_self, **kwargs))
        try:
            await asyncio.gather(store_task, *(evt.wait() for evt in store_finished_events.values()))
            assert len(unfinished_key_ids) == 0, "Internal error: traverse_dht didn't finish search"
            return {(key, subkey) if subkey is not None else key: status or False
                    for (key, subkey), status in store_ok.items()}
        except asyncio.CancelledError as e:
            store_task.cancel()
            raise e

    def _update_cache_on_store(self, key_id: DHTID, subkeys: List[Subkey], binary_values: List[bytes],
                               expirations: List[DHTExpiration], store_ok: List[bool]):
        """ Update local cache after finishing a store for one key (with perhaps several subkeys) """
        store_succeeded = any(store_ok)
        is_dictionary = any(subkey is not None for subkey in subkeys)
        if store_succeeded and not is_dictionary:  # stored a new regular value, cache it!
            stored_expiration, stored_value_bytes = max(zip(expirations, binary_values))
            self.protocol.cache.store(key_id, stored_value_bytes, stored_expiration)
        elif not store_succeeded and not is_dictionary:  # store rejected, check if local cache is also obsolete
            rejected_expiration, rejected_value = max(zip(expirations, binary_values))
            cached_value = self.protocol.cache.get(key_id)
            if (cached_value is not None and
                    cached_value.expiration_time <= rejected_expiration):  # cache would be rejected
                self._schedule_for_refresh(key_id, refresh_time=get_dht_time())  # fetch new key in background (asap)
        elif is_dictionary and key_id in self.protocol.cache:  # there can be other keys and we should update
            for subkey, stored_value_bytes, expiration_time, accepted in zip(
                    subkeys, binary_values, expirations, store_ok):
                if accepted:
                    self.protocol.cache.store_subkey(key_id, subkey, stored_value_bytes, expiration_time)
            self._schedule_for_refresh(key_id, refresh_time=get_dht_time())  # fetch new key in background (asap)

    async def get(self, key: DHTKey, latest=False, **kwargs) -> Optional[ValueWithExpiration[DHTValue]]:
        """
        Search for a key across DHT and return either first or latest entry (if found).
        :param key: same key as in node.store(...)
        :param latest: if True, finds the latest value, otherwise finds any non-expired value (which is much faster)
        :param kwargs: parameters forwarded to get_many_by_id
        :returns: (value, expiration time); if value was not found, returns None
        """
        if latest:
            kwargs["sufficient_expiration_time"] = float('inf')
        result = await self.get_many([key], **kwargs)
        return result[key]

    async def get_many(self, keys: Collection[DHTKey], sufficient_expiration_time: Optional[DHTExpiration] = None,
                       **kwargs) -> Dict[DHTKey, Union[Optional[ValueWithExpiration[DHTValue]],
                                                       Awaitable[Optional[ValueWithExpiration[DHTValue]]]]]:
        """
        Traverse DHT to find a list of keys. For each key, return latest (value, expiration) or None if not found.

        :param keys: traverse the DHT and find the value for each of these keys (or (None, None) if not key found)
        :param sufficient_expiration_time: if the search finds a value that expires after this time,
            default = time of call, find any value that did not expire by the time of call
            If min_expiration_time=float('inf'), this method will find a value with _latest_ expiration
        :param kwargs: for full list of parameters, see DHTNode.get_many_by_id
        :returns: for each key: value and its expiration time. If nothing is found, returns (None, None) for that key
        :note: in order to check if get returned a value, please check if (expiration_time is None)
        """
        keys = tuple(keys)
        key_ids = [DHTID.generate(key) for key in keys]
        id_to_original_key = dict(zip(key_ids, keys))
        results_by_id = await self.get_many_by_id(key_ids, sufficient_expiration_time, **kwargs)
        return {id_to_original_key[key]: result_or_future for key, result_or_future in results_by_id.items()}

    async def get_many_by_id(
            self, key_ids: Collection[DHTID], sufficient_expiration_time: Optional[DHTExpiration] = None,
            num_workers: Optional[int] = None, beam_size: Optional[int] = None, return_futures: bool = False,
            _is_refresh=False) -> Dict[DHTID, Union[Optional[ValueWithExpiration[DHTValue]],
                                                    Awaitable[Optional[ValueWithExpiration[DHTValue]]]]]:
        """
        Traverse DHT to find a list of DHTIDs. For each key, return latest (value, expiration) or None if not found.

        :param key_ids: traverse the DHT and find the value for each of these keys (or (None, None) if not key found)
        :param sufficient_expiration_time: if the search finds a value that expires after this time,
            default = time of call, find any value that did not expire by the time of call
            If min_expiration_time=float('inf'), this method will find a value with _latest_ expiration
        :param beam_size: maintains up to this many nearest nodes when crawling dht, default beam_size = bucket_size
        :param num_workers: override for default num_workers, see traverse_dht num_workers param
        :param return_futures: if True, immediately return asyncio.Future for every before interacting with the nework.
         The algorithm will populate these futures with (value, expiration) when it finds the corresponding key
         Note: canceling a future will stop search for the corresponding key
        :param _is_refresh: internal flag, set to True by an internal cache refresher (if enabled)
        :returns: for each key: value and its expiration time. If nothing is found, returns (None, None) for that key
        :note: in order to check if get returned a value, please check (expiration_time is None)
        """
        sufficient_expiration_time = sufficient_expiration_time or get_dht_time()
        beam_size = beam_size if beam_size is not None else self.protocol.bucket_size
        num_workers = num_workers if num_workers is not None else self.num_workers
        search_results: Dict[DHTID, _SearchState] = {key_id: _SearchState(
            key_id, sufficient_expiration_time,
            serializer=self.protocol.serializer,
            record_validator=self.protocol.record_validator) for key_id in key_ids}

        if not _is_refresh:  # if we're already refreshing cache, there's no need to trigger subsequent refreshes
            for key_id in key_ids:
                search_results[key_id].add_done_callback(self._trigger_cache_refresh)

        # if we have concurrent get request for some of the same keys, subscribe to their results
        if self.reuse_get_requests:
            for key_id, search_result in search_results.items():
                self.pending_get_requests[key_id].add(search_result)
                search_result.add_done_callback(self._reuse_finished_search_result)

        # stage 1: check for value in this node's local storage and cache
        for key_id in key_ids:
            search_results[key_id].add_candidate(self.protocol.storage.get(key_id), source_node_id=self.node_id)
            if not _is_refresh:
                search_results[key_id].add_candidate(self.protocol.cache.get(key_id), source_node_id=self.node_id)

        # stage 2: traverse the DHT to get the remaining keys from remote peers
        unfinished_key_ids = [key_id for key_id in key_ids if not search_results[key_id].finished]
        node_to_endpoint: Dict[DHTID, Endpoint] = dict()  # global routing table for all keys
        for key_id in unfinished_key_ids:
            node_to_endpoint.update(self.protocol.routing_table.get_nearest_neighbors(
                key_id, self.protocol.bucket_size, exclude=self.node_id))

        # V-- this function will be called every time traverse_dht decides to request neighbors from a remote peer
        async def get_neighbors(peer: DHTID, queries: Collection[DHTID]) -> Dict[DHTID, Tuple[Tuple[DHTID], bool]]:
            queries = list(queries)
            response = await self._call_find_with_blacklist(node_to_endpoint[peer], queries)
            if not response:
                return {query: ([], False) for query in queries}

            output: Dict[DHTID, Tuple[Tuple[DHTID], bool]] = {}
            for key_id, (maybe_value_with_expiration, peers) in response.items():
                node_to_endpoint.update(peers)
                search_results[key_id].add_candidate(maybe_value_with_expiration, source_node_id=peer)
                output[key_id] = tuple(peers.keys()), search_results[key_id].finished
                # note: we interrupt search either if key is either found or finished otherwise (e.g. cancelled by user)
            return output

        # V-- this function will be called exactly once when traverse_dht finishes search for a given key
        async def found_callback(key_id: DHTID, nearest_nodes: List[DHTID], _visited: Set[DHTID]):
            search_results[key_id].finish_search()  # finish search whether or we found something
            self._cache_new_result(search_results[key_id], nearest_nodes, node_to_endpoint, _is_refresh=_is_refresh)

        asyncio.create_task(traverse_dht(
            queries=list(unfinished_key_ids), initial_nodes=list(node_to_endpoint), beam_size=beam_size,
            num_workers=num_workers, queries_per_call=min(int(len(unfinished_key_ids) ** 0.5), self.chunk_size),
            get_neighbors=get_neighbors, visited_nodes={key_id: {self.node_id} for key_id in unfinished_key_ids},
            found_callback=found_callback, await_all_tasks=False))

        if return_futures:
            return {key_id: search_result.future for key_id, search_result in search_results.items()}
        else:
            try:
                # note: this should be first time when we await something, there's no need to "try" the entire function
                return {key_id: await search_result.future for key_id, search_result in search_results.items()}
            except asyncio.CancelledError as e:  # terminate remaining tasks ASAP
                for key_id, search_result in search_results.items():
                    search_result.future.cancel()
                raise e

    def _reuse_finished_search_result(self, finished: _SearchState):
        pending_requests = self.pending_get_requests[finished.key_id]
        if finished.found_something:
            search_result = ValueWithExpiration(finished.binary_value, finished.expiration_time)
            expiration_time_threshold = max(finished.expiration_time, finished.sufficient_expiration_time)
            # note: pending_requests is sorted in the order of descending sufficient_expiration_time
            while pending_requests and expiration_time_threshold >= pending_requests[-1].sufficient_expiration_time:
                pending_requests[-1].add_candidate(search_result, source_node_id=finished.source_node_id)
                pending_requests[-1].finish_search()
                pending_requests.pop()
        else:
            pending_requests.discard(finished)

    async def _call_find_with_blacklist(self, endpoint: Endpoint, keys: Collection[DHTID]):
        """ same as call_find, but skip if :endpoint: is blacklisted; also exclude blacklisted neighbors from result """
        if endpoint in self.blacklist:
            return None
        response = await self.protocol.call_find(endpoint, keys)
        if response:
            self.blacklist.register_success(endpoint)
            return {key: (maybe_value, self._filter_blacklisted(nearest_peers))
                    for key, (maybe_value, nearest_peers) in response.items()}
        else:
            self.blacklist.register_failure(endpoint)
            return None

    def _filter_blacklisted(self, peer_endpoints: Dict[DHTID, Endpoint]):
        return {peer: endpoint for peer, endpoint in peer_endpoints.items() if endpoint not in self.blacklist}

    def _trigger_cache_refresh(self, search: _SearchState):
        """ Called after get request is finished (whether it was found, not found, hit cache, cancelled, or reused) """
        if search.found_something and search.source_node_id == self.node_id:
            if self.cache_refresh_before_expiry and search.key_id in self.protocol.cache:
                self._schedule_for_refresh(search.key_id, search.expiration_time - self.cache_refresh_before_expiry)

    def _schedule_for_refresh(self, key_id: DHTID, refresh_time: DHTExpiration):
        """ Add key to a refresh queue, refresh at :refresh_time: or later """
        if self.cache_refresh_task is None or self.cache_refresh_task.done() or self.cache_refresh_task.cancelled():
            self.cache_refresh_task = asyncio.create_task(self._refresh_stale_cache_entries())
            logger.debug("Spawned cache refresh task.")
        earliest_key, earliest_item = self.cache_refresh_queue.top()
        if earliest_item is None or refresh_time < earliest_item.expiration_time:
            self.cache_refresh_evt.set()  # if we new element is now earliest, notify the cache queue
        self.cache_refresh_queue.store(key_id, value=refresh_time, expiration_time=refresh_time)

    async def _refresh_stale_cache_entries(self):
        """ periodically refresh keys near-expired keys that were accessed at least once during previous lifetime """
        while self.is_alive:
            while len(self.cache_refresh_queue) == 0:
                await self.cache_refresh_evt.wait()
                self.cache_refresh_evt.clear()
            key_id, (_, nearest_refresh_time) = self.cache_refresh_queue.top()

            try:
                # step 1: await until :cache_refresh_before_expiry: seconds before earliest first element expires
                time_to_wait = nearest_refresh_time - get_dht_time()
                await asyncio.wait_for(self.cache_refresh_evt.wait(), timeout=time_to_wait)
                # note: the line above will cause TimeoutError when we are ready to refresh cache
                self.cache_refresh_evt.clear()  # no timeout error => someone added new entry to queue and ...
                continue  # ... and this element is earlier than nearest_expiration. we should refresh this entry first

            except asyncio.TimeoutError:  # caught TimeoutError => it is time to refresh the most recent cached entry
                # step 2: find all keys that we should already refresh and remove them from queue
                current_time = get_dht_time()
                keys_to_refresh = {key_id}
                max_expiration_time = nearest_refresh_time
                del self.cache_refresh_queue[key_id]  # we pledge to refresh this key_id in the nearest batch
                while self.cache_refresh_queue and len(keys_to_refresh) < self.chunk_size:
                    key_id, (_, nearest_refresh_time) = self.cache_refresh_queue.top()
                    if nearest_refresh_time > current_time:
                        break
                    del self.cache_refresh_queue[key_id]  # we pledge to refresh this key_id in the nearest batch
                    keys_to_refresh.add(key_id)
                    cached_item = self.protocol.cache.get(key_id)
                    if cached_item is not None and cached_item.expiration_time > max_expiration_time:
                        max_expiration_time = cached_item.expiration_time

                # step 3: search newer versions of these keys, cache them as a side-effect of self.get_many_by_id
                sufficient_expiration_time = max_expiration_time + self.cache_refresh_before_expiry + 1
                await self.get_many_by_id(keys_to_refresh, sufficient_expiration_time, _is_refresh=True)

    def _cache_new_result(self, search: _SearchState, nearest_nodes: List[DHTID],
                          node_to_endpoint: Dict[DHTID, Endpoint], _is_refresh: bool = False):
        """ after key_id is found, update cache according to caching policy. used internally in get and get_many """
        if search.found_something:
            _, storage_expiration_time = self.protocol.storage.get(search.key_id) or (None, -float('inf'))
            _, cache_expiration_time = self.protocol.cache.get(search.key_id) or (None, -float('inf'))

            if search.expiration_time > max(storage_expiration_time, cache_expiration_time):
                if self.cache_locally or _is_refresh:
                    self.protocol.cache.store(search.key_id, search.binary_value, search.expiration_time)
                if self.cache_nearest:
                    num_cached_nodes = 0
                    for node_id in nearest_nodes:
                        if node_id == search.source_node_id:
                            continue
                        asyncio.create_task(self.protocol.call_store(
                            node_to_endpoint[node_id], [search.key_id], [search.binary_value], [search.expiration_time],
                            in_cache=True))
                        num_cached_nodes += 1
                        if num_cached_nodes >= self.cache_nearest:
                            break

    async def _refresh_routing_table(self, *, period: Optional[float]) -> None:
        """ Tries to find new nodes for buckets that were unused for more than self.staleness_timeout """
        while self.is_alive and period is not None:  # if None run once, otherwise run forever
            refresh_time = get_dht_time()
            staleness_threshold = refresh_time - period
            stale_buckets = [bucket for bucket in self.protocol.routing_table.buckets
                             if bucket.last_updated < staleness_threshold]
            for bucket in stale_buckets:
                refresh_id = DHTID(random.randint(bucket.lower, bucket.upper - 1))
                await self.find_nearest_nodes(refresh_id)

            await asyncio.sleep(max(0.0, period - (get_dht_time() - refresh_time)))

    async def get_visible_maddrs(self, latest: bool = False) -> List[Multiaddr]:
        return await self.protocol.p2p.get_visible_maddrs(latest=latest)


@dataclass(init=True, repr=True, frozen=False, order=False)
class _SearchState:
    """ A helper class that stores current-best GET results with metadata """
    key_id: DHTID
    sufficient_expiration_time: DHTExpiration
    binary_value: Optional[Union[BinaryDHTValue, DictionaryDHTValue]] = None
    expiration_time: Optional[DHTExpiration] = None  # best expiration time so far
    source_node_id: Optional[DHTID] = None  # node that gave us the value
    future: asyncio.Future[Optional[ValueWithExpiration[DHTValue]]] = field(default_factory=asyncio.Future)
    serializer: type(SerializerBase) = MSGPackSerializer
    record_validator: Optional[RecordValidatorBase] = None

    def add_candidate(self, candidate: Optional[ValueWithExpiration[Union[BinaryDHTValue, DictionaryDHTValue]]],
                      source_node_id: Optional[DHTID]):
        if self.finished or candidate is None:
            return
        elif isinstance(candidate.value, DictionaryDHTValue) and isinstance(self.binary_value, DictionaryDHTValue):
            self.binary_value.maxsize = max(self.binary_value.maxsize, candidate.value.maxsize)
            for subkey, subentry in candidate.value.items():
                self.binary_value.store(subkey, subentry.value, subentry.expiration_time)
        elif candidate.expiration_time > (self.expiration_time or float('-inf')):
            self.binary_value = candidate.value

        if candidate.expiration_time > (self.expiration_time or float('-inf')):
            self.expiration_time = candidate.expiration_time
            self.source_node_id = source_node_id
            if self.expiration_time >= self.sufficient_expiration_time:
                self.finish_search()

    def add_done_callback(self, callback: Callable[[_SearchState], Any]):
        """ Add callback that will be called when _SearchState is done (found OR cancelled by user) """
        self.future.add_done_callback(lambda _future: callback(self))

    def finish_search(self):
        if self.future.done():
            return  # either user cancelled our search or someone sent it before us. Nothing more to do here.
        elif not self.found_something:
            self.future.set_result(None)
        elif isinstance(self.binary_value, BinaryDHTValue):
            value_bytes = self.binary_value
            if self.record_validator is not None:
                record = DHTRecord(self.key_id.to_bytes(), DHTProtocol.IS_REGULAR_VALUE,
                                   value_bytes, self.expiration_time)
                value_bytes = self.record_validator.strip_value(record)

            self.future.set_result(
                ValueWithExpiration(self.serializer.loads(value_bytes), self.expiration_time))
        elif isinstance(self.binary_value, DictionaryDHTValue):
            dict_with_subkeys = {}
            for subkey, (value_bytes, item_expiration_time) in self.binary_value.items():
                if self.record_validator is not None:
                    subkey_bytes = self.serializer.dumps(subkey)
                    record = DHTRecord(self.key_id.to_bytes(), subkey_bytes,
                                       value_bytes, item_expiration_time)
                    value_bytes = self.record_validator.strip_value(record)

                dict_with_subkeys[subkey] = ValueWithExpiration(
                    self.serializer.loads(value_bytes), item_expiration_time)
            self.future.set_result(ValueWithExpiration(dict_with_subkeys, self.expiration_time))
        else:
            logger.error(f"Invalid value type: {type(self.binary_value)}")

    @property
    def found_something(self) -> bool:
        """ Whether or not we have found at least some value, regardless of its expiration time """
        return self.expiration_time is not None

    @property
    def finished(self) -> bool:
        return self.future.done()

    def __lt__(self, other: _SearchState):
        """ _SearchState instances will be sorted by their target expiration time """
        return self.sufficient_expiration_time < other.sufficient_expiration_time

    def __hash__(self):
        return hash(self.key_id)


class Blacklist:
    """
    A temporary blacklist of non-responding peers with exponential backoff policy
    :param base_time: peers are suspended for this many seconds by default
    :param backoff_rate: suspension time increases by this factor after each successive failure
    """

    def __init__(self, base_time: float, backoff_rate: float, **kwargs):
        self.base_time, self.backoff = base_time, backoff_rate
        self.banned_peers = TimedStorage[Endpoint, int](**kwargs)
        self.ban_counter = Counter()

    def register_failure(self, peer: Endpoint):
        """ peer failed to respond, add him to blacklist or increase his downtime """
        if peer not in self.banned_peers and self.base_time > 0:
            ban_duration = self.base_time * self.backoff ** self.ban_counter[peer]
            self.banned_peers.store(peer, self.ban_counter[peer], expiration_time=get_dht_time() + ban_duration)
            self.ban_counter[peer] += 1

    def register_success(self, peer):
        """ peer responded successfully, remove him from blacklist and reset his ban time """
        del self.banned_peers[peer], self.ban_counter[peer]

    def __contains__(self, peer: Endpoint) -> bool:
        return peer in self.banned_peers

    def __repr__(self):
        return f"{self.__class__.__name__}(base_time={self.base_time}, backoff={self.backoff}, " \
               f"banned_peers={len(self.banned_peers)})"

    def clear(self):
        self.banned_peers.clear()
        self.ban_counter.clear()


class CacheRefreshQueue(TimedStorage[DHTID, DHTExpiration]):
    """ a queue of keys scheduled for refresh in future, used in DHTNode """
    frozen = True<|MERGE_RESOLUTION|>--- conflicted
+++ resolved
@@ -16,13 +16,9 @@
 from hivemind.dht.routing import DHTID, DHTKey, get_dht_time, DHTValue, BinaryDHTValue, Subkey
 from hivemind.dht.storage import DictionaryDHTValue
 from hivemind.dht.traverse import traverse_dht
-<<<<<<< HEAD
 from hivemind.p2p import P2P, PeerID as Endpoint
 from hivemind.utils import MSGPackSerializer, get_logger, SerializerBase
-=======
-from hivemind.utils import Endpoint, LOCALHOST, MSGPackSerializer, get_logger, SerializerBase, DHTExpiration
->>>>>>> cc8d39c2
-from hivemind.utils.timed_storage import TimedStorage, ValueWithExpiration
+from hivemind.utils.timed_storage import DHTExpiration, TimedStorage, ValueWithExpiration
 
 logger = get_logger(__name__)
 
@@ -151,7 +147,6 @@
         self.cache_refresh_evt = asyncio.Event()
         self.cache_refresh_task = None
 
-<<<<<<< HEAD
         if isinstance(p2p, P2P):
             self._should_shutdown_p2p = False
         elif p2p is None or isinstance(p2p, dict):
@@ -167,12 +162,6 @@
             p2p, self.node_id, bucket_size, depth_modulo, num_replicas, wait_timeout,
             parallel_rpc, cache_size, listen, record_validator, **kwargs)
         self.endpoint = p2p.id
-=======
-        self.protocol = await DHTProtocol.create(self.node_id, bucket_size, depth_modulo, num_replicas, wait_timeout,
-                                                 parallel_rpc, cache_size, listen, listen_on, endpoint,
-                                                 record_validator, **kwargs)
-        self.port = self.protocol.port
->>>>>>> cc8d39c2
 
         if initial_peers:
             initial_peers = {Endpoint.from_base58(item['p2p']) for item in initial_peers}
