--- conflicted
+++ resolved
@@ -80,13 +80,8 @@
 
         with ThreadPoolExecutor(max_workers=1) as pipe_awaiter:
             async def _run():
-<<<<<<< HEAD
-                node = await DHTNode.create(
+                self._node = await DHTNode.create(
                     p2p=self.p2p, initial_peers=self.initial_peers, parallel_rpc=self.parallel_rpc,
-=======
-                self._node = await DHTNode.create(
-                    initial_peers=list(self.initial_peers), listen_on=self.listen_on, parallel_rpc=self.parallel_rpc,
->>>>>>> e9956b84
                     num_workers=self.max_workers or 1, record_validator=self._record_validator,
                     **self.kwargs)
                 if self._node.port is not None:
