import asyncio
from typing import Sequence, Set, Dict, Tuple, Iterable, AsyncIterator, Any, Optional
from enum import Enum

import grpc
import torch

from hivemind.client.averaging.partition import TensorPartContainer, TensorPartReducer, AllreduceException
from hivemind.utils import Endpoint, get_logger, ChannelCache
from hivemind.utils.asyncio import anext, achain, aiter, aenumerate, async_map, azip
from hivemind.utils.compression import serialize_torch_tensor, deserialize_torch_tensor
from hivemind.proto import averaging_pb2_grpc, runtime_pb2, averaging_pb2

# flavour types
GroupID = bytes
logger = get_logger(__name__)


class AveragingMode(Enum):
    NODE = 0
    CLIENT = 1
    AUX = 2


class AllReduceRunner(averaging_pb2_grpc.DecentralizedAveragingServicer):
    """
    An internal class that runs butterfly AllReduce in a predefined group of averagers

    :note: this class returns **differences** between averaged and local tensors in order to improve numerical stability
<<<<<<< HEAD
    :param group_id: unique identifier of this specific all-reduce run
    :param tensors: local tensors that should be averaged with group-mates
=======
    :param tensors: local tensors that should be averaged with groupmates
>>>>>>> 0526e93a
    :param endpoint: your endpoint, must be included in ordered_group_endpoints
    :param ordered_group_endpoints: group endpoints ordered s.t. i-th endpoint is responsible for averaging i-th part
    :param peer_fractions: for each peer, a target fraction of vector elements that this peer should average
      (the actual number of values by peer will be nearly proportional, but there are no exact guarantees)
    :param modes: AveragingMode for each peer in ordered_group_endpoints (normal, client-only or auxiliary)
    :param weights: scaling coefficients for weighted averaging (default = equal weights for all non-aux peers)
    :param gathered: additional user-defined data collected from this group
    :param kwargs: additional paramters (e.g. part_size_bytes) will be passed to TensorPartContainer
    """

    def __init__(
            self, *, group_id: GroupID, tensors: Sequence[torch.Tensor], endpoint: Endpoint,
            ordered_group_endpoints: Sequence[Endpoint], peer_fractions: Tuple[float, ...],
            weights: Optional[Sequence[float]] = None, modes: Optional[Sequence[AveragingMode]] = None,
            gathered: Optional[Dict[Endpoint, Any]] = None, **kwargs):
        assert endpoint in ordered_group_endpoints, "endpoint is not a part of the group"
        modes = modes or [AveragingMode.CLIENT if frac == 0 else AveragingMode.NODE for frac in peer_fractions]
        weights = weights or [1 if mode != AveragingMode.AUX else 0 for mode in modes]
        assert len(weights) == len(modes) == len(ordered_group_endpoints), "lists have inconsistent length"
        assert any(mode != AveragingMode.CLIENT for mode in modes), "cannot run allreduce without reducers"
        for mode, frac, weight in zip(modes, peer_fractions, weights):
            assert mode != AveragingMode.CLIENT or frac == 0, "client-mode peer should have zero all-reduce fraction"
            assert mode != AveragingMode.AUX or weight == 0, "auxiliary peer should have zero averaging weight"

        self.group_id, self.endpoint, self.ordered_group_endpoints = group_id, endpoint, ordered_group_endpoints
        self.modes, self.peer_fractions, self.gathered = modes, peer_fractions, gathered
        self.endpoint_index = self.ordered_group_endpoints.index(self.endpoint)
        self._future = asyncio.Future()

        self.sender_endpoints, self.sender_weights = [], []
        for endpoint, weight, mode in zip(self.ordered_group_endpoints, weights, modes):
            if mode != AveragingMode.AUX:
                self.sender_endpoints.append(endpoint)
                self.sender_weights.append(weight)

        print('!!', kwargs)
        self.tensor_part_container = TensorPartContainer(tensors, peer_fractions, **kwargs)
        self.parts_for_local_averaging = self.tensor_part_container.get_raw_input_parts(
            self.ordered_group_endpoints.index(self.endpoint))
        self.tensor_part_reducer = TensorPartReducer(tuple(part.shape for part in self.parts_for_local_averaging),
                                                     len(self.sender_endpoints), self.sender_weights)

    def __repr__(self):
        return f"{self.__class__.__name__}({self.endpoint}, group_size={self.group_size})"

    def __aiter__(self):
        return self.run()

    def __contains__(self, endpoint: Endpoint):
        return endpoint in self.ordered_group_endpoints

    @property
    def group_size(self):
        return len(self.ordered_group_endpoints)

    def _get_peer_stub(self, peer: Endpoint) -> averaging_pb2_grpc.DecentralizedAveragingStub:
        return ChannelCache.get_stub(peer, averaging_pb2_grpc.DecentralizedAveragingStub, aio=True)

    async def run(self) -> AsyncIterator[torch.Tensor]:
        """ Run all-reduce, return differences between averaged and original tensors as they are computed """
        pending_tasks = set()
        try:
            if len(self.sender_endpoints) == 0:
                logger.debug(f"{self} - finished all-reduce early: all peers are auxiliaries ({self.modes})")
                self.finalize()

            elif self.endpoint in self.sender_endpoints:
                for endpoint, parts in zip(self.ordered_group_endpoints, self.tensor_part_container.num_parts_by_peer):
                    if parts != 0:
                        pending_tasks.add(asyncio.create_task(self._communicate_with_peer(endpoint)))

                async for averaged_tensor_delta in self.tensor_part_container.iterate_output_tensors():
                    yield averaged_tensor_delta  # delta = averaged_tensor - original_tensor
                self.finalize()

            else:  # auxiliary peer
                await self.tensor_part_reducer.finished.wait()
                self.finalize()

        except BaseException as e:
            self.finalize(exception=e)
            for task in pending_tasks:
                task.cancel()
            code = averaging_pb2.CANCELLED if isinstance(e, asyncio.CancelledError) else averaging_pb2.INTERNAL_ERROR
            logger.debug(f"{self} - notifying peers about {averaging_pb2.MessageCode.Name(code)}")
            for peer_endpoint, mode in zip(self.ordered_group_endpoints, self.modes):
                if peer_endpoint != self.endpoint and mode != AveragingMode.CLIENT:
                    asyncio.create_task(self._send_error_to_peer(peer_endpoint, code))
            raise

    async def _communicate_with_peer(self, peer_endpoint: Endpoint):
        """ Send a part of local tensors and metadata to a single peer, receive the average for that part of tensors """
        peer_index = self.ordered_group_endpoints.index(peer_endpoint)
        if peer_endpoint == self.endpoint:
            sender_index = self.sender_endpoints.index(peer_endpoint)
            for part_index, tensor_part in enumerate(self.parts_for_local_averaging):
                averaged_part = await self.tensor_part_reducer.accumulate_part(sender_index, part_index, tensor_part)
                self.tensor_part_container.register_processed_part(peer_index, part_index, averaged_part - tensor_part)

        else:
            loop = asyncio.get_event_loop()
            stream = self._get_peer_stub(peer_endpoint).rpc_aggregate_part()
            write_task = asyncio.create_task(self._write_to_peer(stream, peer_index))

            try:
                code = None
                async for part_index, msg in aenumerate(stream):
                    if code is None:
                        code = msg.code
                    averaged_part_delta = await loop.run_in_executor(None, deserialize_torch_tensor, msg.tensor_part)
                    self.tensor_part_container.register_processed_part(peer_index, part_index, averaged_part_delta)
                await write_task

                if code != averaging_pb2.AVERAGED_PART:
                    raise AllreduceException(f"peer {peer_endpoint} returned {averaging_pb2.MessageCode.Name(code)} "
                                             f"instead of {averaging_pb2.MessageCode.Name(averaging_pb2.AVERAGED_PART)}"
                                             f", allreduce failed")
            finally:
                if not write_task.done():
                    write_task.cancel()

    async def _write_to_peer(self, stream: grpc.aio.StreamStreamCall, peer_index: int):
        parts_aiter = self.tensor_part_container.iterate_input_parts_for(peer_index)
        first_part = await anext(parts_aiter)
        await stream.write(averaging_pb2.AveragingData(code=averaging_pb2.PART_FOR_AVERAGING,
                                                       group_id=self.group_id, endpoint=self.endpoint,
                                                       tensor_part=first_part))
        async for part in parts_aiter:
            await stream.write(averaging_pb2.AveragingData(tensor_part=part))

        await stream.done_writing()

    async def rpc_aggregate_part(self, stream: AsyncIterator[averaging_pb2.AveragingData], context: grpc.ServicerContext
                                 ) -> AsyncIterator[averaging_pb2.AveragingData]:
        """ a peer sends us a part of his tensor; we should average it with other peers and return the difference """
        request: averaging_pb2.AveragingData = await anext(stream)
        reason_to_reject = self._check_reasons_to_reject(request)
        if reason_to_reject:
            yield reason_to_reject
            return

        elif request.code == averaging_pb2.PART_FOR_AVERAGING:
            try:
                sender_index = self.sender_endpoints.index(request.endpoint)
                async for msg in self._accumulate_parts_streaming(achain(aiter(request), stream), sender_index):
                    yield msg

            except Exception as e:
                self.finalize(exception=e)
                yield averaging_pb2.AveragingData(code=averaging_pb2.INTERNAL_ERROR)
        else:
            error_code = averaging_pb2.MessageCode.Name(request.code)
            logger.debug(f"{self} - peer {request.endpoint} sent {error_code}, allreduce cannot continue")
            self.finalize(exception=AllreduceException(f"peer {request.endpoint} sent {error_code}."))
            yield averaging_pb2.AveragingData(code=averaging_pb2.INTERNAL_ERROR)

    def _check_reasons_to_reject(self, request: averaging_pb2.AveragingData) -> Optional[averaging_pb2.AveragingData]:
        if request.group_id != self.group_id:
            return averaging_pb2.AveragingData(code=averaging_pb2.BAD_GROUP_ID)
        elif self._future.cancelled():
            return averaging_pb2.AveragingData(code=averaging_pb2.CANCELLED)
        elif self._future.done():
            return averaging_pb2.AveragingData(code=averaging_pb2.INTERNAL_ERROR)

    async def _accumulate_parts_streaming(self, stream: AsyncIterator[averaging_pb2.AveragingData], sender_index: int):
        loop = asyncio.get_event_loop()
        async for part_index, (tensor_part, part_compression) in aenumerate(
                async_map(lambda msg: (deserialize_torch_tensor(msg.tensor_part), msg.tensor_part.compression), stream,
                          max_prefetch=self.tensor_part_container.prefetch)):
            averaged_part = await self.tensor_part_reducer.accumulate_part(sender_index, part_index, tensor_part)

            serialized_delta = await loop.run_in_executor(
                None, lambda: serialize_torch_tensor(averaged_part - tensor_part, part_compression))
            yield averaging_pb2.AveragingData(code=averaging_pb2.AVERAGED_PART, tensor_part=serialized_delta)

    async def _send_error_to_peer(self, peer_endpoint: Endpoint, code: averaging_pb2.MessageCode):
        stream = self._get_peer_stub(peer_endpoint).rpc_aggregate_part()
        await stream.write(averaging_pb2.AveragingData(group_id=self.group_id, endpoint=self.endpoint, code=code))
        await stream.done_writing()

    def finalize(self, *, cancel: bool = False, exception: Optional[BaseException] = None):
        assert not cancel or not exception, "finalize accepts either exception or cancel, but not both"
        if not self._future.done():
            logger.debug(f"{self} - {'cancelled' if cancel else exception or 'finished'}")
            if cancel:
                self._future.cancel()
            elif exception:
                self._future.set_exception(exception)
            else:
                self._future.set_result(None)
            self.tensor_part_container.finalize()
            self.tensor_part_reducer.finalize()
            return True
        else:
            logger.debug(f"{self} - could not finish: allreduce is already finished: {self._future}")
            return False<|MERGE_RESOLUTION|>--- conflicted
+++ resolved
@@ -27,12 +27,9 @@
     An internal class that runs butterfly AllReduce in a predefined group of averagers
 
     :note: this class returns **differences** between averaged and local tensors in order to improve numerical stability
-<<<<<<< HEAD
     :param group_id: unique identifier of this specific all-reduce run
-    :param tensors: local tensors that should be averaged with group-mates
-=======
     :param tensors: local tensors that should be averaged with groupmates
->>>>>>> 0526e93a
+    :param tensors: local tensors that should be averaged with groupmates
     :param endpoint: your endpoint, must be included in ordered_group_endpoints
     :param ordered_group_endpoints: group endpoints ordered s.t. i-th endpoint is responsible for averaging i-th part
     :param peer_fractions: for each peer, a target fraction of vector elements that this peer should average
