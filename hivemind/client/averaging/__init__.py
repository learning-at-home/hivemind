""" A background process that averages your tensors with peers """

from __future__ import annotations

import asyncio
import contextlib
import ctypes
import multiprocessing as mp
import os
import threading
import uuid
import weakref
from concurrent.futures.thread import ThreadPoolExecutor
from dataclasses import asdict
from typing import Sequence, Optional, Tuple, Any, Union, Dict, AsyncIterator

import grpc
from grpc._cython.cygrpc import InternalError
import torch
import numpy as np

from hivemind.dht import DHT, DHTID
from hivemind.client.averaging.partition import DEFAULT_PART_SIZE_BYTES
from hivemind.client.averaging.allreduce import AllReduceRunner, AllreduceException, GroupID, AveragingMode
from hivemind.client.averaging.load_balancing import load_balance_peers
from hivemind.client.averaging.matchmaking import Matchmaking, MatchmakingException
from hivemind.client.averaging.group_info import GroupInfo
from hivemind.proto import averaging_pb2, averaging_pb2_grpc, runtime_pb2
from hivemind.utils.grpc import ChannelCache, GRPC_KEEPALIVE_OPTIONS, split_for_streaming, combine_from_streaming
from hivemind.utils.compression import serialize_torch_tensor, deserialize_torch_tensor
from hivemind.utils.asyncio import anext, achain, aiter, switch_to_uvloop
from hivemind.utils.timed_storage import get_dht_time, ValueWithExpiration, DHTExpiration
from hivemind.utils.serializer import MSGPackSerializer, SerializerBase
from hivemind.utils import Endpoint, Port, MPFuture, get_logger, TensorDescriptor

# flavour types
StreamCallToLeader = grpc.aio.UnaryStreamCall[averaging_pb2.JoinRequest, averaging_pb2.MessageFromLeader]
GatheredData = Any
logger = get_logger(__name__)


class DecentralizedAverager(mp.Process, averaging_pb2_grpc.DecentralizedAveragingServicer):
    """

    Parameter averaging service. A trainer can run this service in background to periodically average his parameters
    with other trainers. The averaging pattern is chosen so that (1) you only need to average with a small
    group of peers at a time, but (2) all trainers will converge to global average in a logarithmic number of steps.

    :param averaged_tensors: a sequence of pytorch tensors that will be averaged in each all-reduce
    :param dht: a DHT node that will be used to find groups
    :param start: if True, starts the background process immediately

    :param prefix: a shared prefix for all group keys
    :param target_group_size: attempts to form groups with up to this many peers (recommended: a power of 2, e.g. 16)
    :param initial_group_bits: a string of bits ('0' and '1') that define the initial group key (bucket index)
    :param averaging_expiration: attempt to find a group for this many seconds, otherwise try again
      note - this expiration time only applies to looking for group, passing tensors in allreduce may take more time
    :param compression_type: optionally compress tensors with this compression algorithm before sending them to peers
    :param allreduce_timeout: spend at most this many seconds for allreduce (after group is formed)
    :param averaging_alpha: optional "learning rate" for averaging. If specified, local parameters will be shifted
      towards the (estimated) average by this coefficient. By default, local parameters are set equal to average.
    :param request_timeout: when looking for group, wait for a response from leader for at most this many seconds.
    :note: request_timeout must be smaller than averaging_expiration to avoid potential deadlocks.
    :param part_size_bytes: tensors for AllReduce are processed in parts of up to this size (after compression)
    :param throughput: if specified, this value represents the network bandwidth available to averager.
          By default, the averager is assumed to have the average bandwidth of his group.
          If throughput == 0, averager will rely on its groupmates to do all the averaging.
    :param listen: if True (default), this averager will accept incoming requests from other peers and perform allreduce
            if False, the averager will register as a freeloader and attempt to fetch vectors from other averagers
    :param listen_on: network interface, e.g. "0.0.0.0:1337" or "localhost:*" (* means pick any port) or "[::]:7654"
    :param channel_options: options for grpc.aio.insecure_channel, e.g. [('grpc.enable_retries', 0)]
          see https://grpc.github.io/grpc/core/group__grpc__arg__keys.html for a list of all options
    :param kwargs: extra parameters forwarded to grpc.aio.server
    :param auxiliary: if this flag is specified, averager.step will only assist others without sending
          local tensors for averaging
    :param allow_state_sharing: if set to True, other peers can download this peer's state. Can be overwritten
      with averager.allow_state_sharing = True / False
    :param shutdown_timeout: when calling .shutdown, wait for up to this many seconds before terminating

    Example:

    >>> averager = DecentralizedAverager(...)
    >>> with averager.get_tensors() as tensors:
    >>>     # run some code, modify tensors if necessary
    >>>     tensors[0] += 1
    >>> # do not use tensors after the lock is released
    >>> metadata = averager.step(gather=dict(my_batch_size=32))
    >>> # run averaging once (in-place), gather metadata from groupmates
    >>> with averager.get_tensors() as tensors_after_averaging:
    >>>     pass # use the averaged tensors
    """
    _matchmaking: Matchmaking
    _pending_group_assembled: asyncio.Event
    _server: grpc.aio.Server
    serializer = MSGPackSerializer

    def __init__(self, averaged_tensors: Sequence[torch.Tensor], dht: DHT, *, start: bool,
                 prefix: str, target_group_size: int, min_group_size: int = 2, initial_group_bits: Optional[str] = None,
                 averaging_expiration: float = 15, request_timeout: float = 3, averaging_alpha: float = 1.0,
                 part_size_bytes: int = DEFAULT_PART_SIZE_BYTES, allreduce_timeout: Optional[float] = None,
                 compression_type: runtime_pb2.CompressionType = runtime_pb2.CompressionType.NONE,
                 throughput: Optional[float] = None, min_vector_size: int = 0,
                 auxiliary: bool = False, allow_state_sharing: Optional[bool] = None,
                 listen: bool = True, listen_on: Endpoint = '0.0.0.0:*', daemon: bool = True,
                 channel_options: Optional[Sequence[Tuple[str, Any]]] = None,
                 shutdown_timeout: float = 5, **kwargs):
        assert '.' not in prefix, "group prefix must be a string without trailing '.'"
        assert throughput is None or (throughput >= 0 and np.isfinite(np.float32(throughput))), \
            "throughput must be a non-negative float32"
        if not is_power_of_two(target_group_size):
            logger.warning("It is recommended to set target_group_size to a power of 2.")
        assert initial_group_bits is None or all(bit in '01' for bit in initial_group_bits)
        assert listen or not auxiliary, "auxiliary peers must accept incoming connections"

        super().__init__()
        self.dht = dht
        self.listen, self.listen_on, self.kwargs = listen, listen_on, kwargs
        if not self.listen:
            self.mode = AveragingMode.CLIENT
        elif auxiliary:
            self.mode = AveragingMode.AUX
        else:
            self.mode = AveragingMode.NODE

        self.channel_options = channel_options
        self.daemon = daemon

        self._averaged_tensors = tuple(averaged_tensors)
        self.lock_averaged_tensors = mp.Lock()
        self.last_updated: DHTExpiration = -float('inf')
        for tensor in self._averaged_tensors:
            assert tensor.grad_fn is None, "averaged_tensors must be either parameters or leaf tensors"
            tensor.share_memory_()
        self.total_size = sum(map(torch.Tensor.numel, self._averaged_tensors))
        self.schema_hash = compute_schema_hash(self._averaged_tensors)
        self.shutdown_timeout = shutdown_timeout
        self.throughput = throughput

        self.matchmaking_kwargs = dict(
            prefix=prefix, initial_group_bits=initial_group_bits, target_group_size=target_group_size,
            min_group_size=min_group_size, averaging_expiration=averaging_expiration, request_timeout=request_timeout)
        self.allreduce_kwargs = dict(compression_type=compression_type, part_size_bytes=part_size_bytes,
                                     min_vector_size=min_vector_size)
        self._averaging_alpha, self._allreduce_timeout = averaging_alpha, allreduce_timeout
        self._running_groups: Dict[GroupID, AllReduceRunner] = {}  # one or more assembled groups that run all-reduce

        self._inner_pipe, self._outer_pipe = mp.Pipe(duplex=True)  # a control pipe used to communicate with daemon
        self._port = mp.Value(ctypes.c_uint32, 0)  # assigned when averager starts, accessible via self.port

        self._allow_state_sharing = mp.Value(ctypes.c_bool, 0)
        self.allow_state_sharing = (listen and not auxiliary) if allow_state_sharing is None else allow_state_sharing

        self._averager_endpoint: Optional[Endpoint] = None
        if not self.listen:
            self._averager_endpoint = f'client::{uuid.uuid4()}'

        self.ready = mp.Event()  # whether the averager process has started (and ready for incoming requests)
        # note: we create a background thread weakref and with daemon=True to ensure garbage collection
        background_fetcher = threading.Thread(
            daemon=True, target=_background_thread_fetch_current_state,
            args=[self.serializer, self._outer_pipe, weakref.WeakMethod(self.get_current_state)])
        background_fetcher.start()
        if start:
            self.run_in_background(await_ready=True)

    @property
    def port(self) -> Optional[Port]:
        return self._port.value if self._port.value != 0 else None

    @property
    def allow_state_sharing(self) -> bool:
        """ if set to True, other peers can download this peer's state """
        return bool(self._allow_state_sharing.value)

    @allow_state_sharing.setter
    def allow_state_sharing(self, value: bool):
        if value is True and not self.listen:
            logger.warning("Cannot allow state sharing: averager in client mode (listen=False) cannot share its state.")
        else:
            self._allow_state_sharing.value = value

    @property
    def endpoint(self) -> Optional[Endpoint]:
        if self.listen and self._averager_endpoint is None:
            assert self.port is not None, "Averager is not running yet"
            self._averager_endpoint = f"{self.dht.get_visible_address()}:{self.port}"
            logger.debug(f"Assuming averager endpoint to be {self._averager_endpoint}")
        return self._averager_endpoint

    def __repr__(self):
        return f"{self.__class__.__name__}({self.endpoint})"

    def run(self):
        """
        Run averager function in a background thread; this is needed to avoid a heisenbug with broken OMP on fork
        Turns out, using a non-main thread creates a separate OMP pool that works even if the original pool is corrupted
        Read more: https://github.com/pytorch/pytorch/issues/17199
        """
        thread = threading.Thread(target=self._run_internal, daemon=True)
        thread.start()
        thread.join()

    def _run_internal(self):
        """ Serve DecentralizedAverager forever. This function will not return until the averager is shut down """
        loop = switch_to_uvloop()
        # initialize asyncio synchronization primitives in this event loop
        with ThreadPoolExecutor(max_workers=1) as pipe_awaiter:
            async def _run():
                grpc.aio.init_grpc_aio()

                if self.listen:
                    self._server = grpc.aio.server(**self.kwargs, options=GRPC_KEEPALIVE_OPTIONS)
                    averaging_pb2_grpc.add_DecentralizedAveragingServicer_to_server(self, self._server)
                    found_port = self._server.add_insecure_port(self.listen_on)
                    assert found_port != 0, f"Failed to listen to {self.listen_on}"
                    self._port.value = found_port
                    await self._server.start()
                else:
                    logger.debug(f"The averager is running in client mode.")

                self._matchmaking = Matchmaking(self.endpoint, self.schema_hash, self.dht, **self.matchmaking_kwargs,
                                                client_mode=not self.listen)
                if self.listen:
                    asyncio.create_task(self._declare_for_download_periodically())

                self._pending_group_assembled = asyncio.Event()
                self._pending_group_assembled.set()
                self.ready.set()

                while True:
                    method, args, kwargs = await loop.run_in_executor(pipe_awaiter, self._inner_pipe.recv)
                    task = asyncio.create_task(getattr(self, method)(*args, **kwargs))
                    if method == '_shutdown':
                        await task
                        break

            loop.run_until_complete(_run())

    def run_in_background(self, await_ready=True, timeout=None):
        """
        Starts averager in a background process. if await_ready, this method will wait until background dht
        is ready to process incoming requests or for :timeout: seconds max.
        """
        self.start()
        if await_ready and not self.ready.wait(timeout=timeout):
            raise TimeoutError(f"Server didn't notify .ready in {timeout} seconds")

    def shutdown(self) -> None:
        """ Shut down the averager process """
        if self.is_alive():
            self._outer_pipe.send(('_shutdown', [None], {}))  # shut down the daemon process
            self._inner_pipe.send(('_SHUTDOWN', None))  # shut down background thread in master
            self.join(self.shutdown_timeout)
            if self.is_alive():
                logger.warning("Averager did not shut down within the grace period; terminating it the hard way.")
                self.terminate()
        else:
            logger.exception("Averager shutdown has no effect: the process is already not alive")

    async def _shutdown(self, timeout: Optional[float] = None) -> None:
        remaining_tasks = set()
        for group in self._running_groups.values():
            remaining_tasks.update(group.finalize(cancel=True))
        if self.listen:
            remaining_tasks.add(self._server.stop(timeout))
        await asyncio.gather(*remaining_tasks)

    def __del__(self):
        if self._parent_pid == os.getpid() and self.is_alive():
            self.shutdown()

    def step(self, gather: Optional[GatheredData] = None, weight: Optional[float] = None,
             timeout: Optional[float] = None, allow_retries: bool = True, wait: bool = True
             ) -> Union[Optional[Dict[Endpoint, GatheredData]], MPFuture]:
        """
        Set up the averager to look for a group and run one round of averaging, return True on success, False on failure

        :param gather: optionally send this informaton to all peers in the next group and gather it from every groupmate
          (this operation is known as all-gather). The gathered data will be available as the output of this function.
        :param weight: averaging weight for this peer, int or float, must be strictly positive
        :param allow_retries: if averager fails to run one round of allreduce, this option will allow it to try again
          within the specified timeout
        :param timeout: if averager was unable to *find* a group in this many seconds, consider allreduce failedK
        :param wait: if True (default), return when finished. Otherwise return MPFuture and run in background.
        :returns: on success, update averaged_tensors and return group info; on failure, return None
        """
        if self.mode == AveragingMode.AUX and weight is not None:
            logger.warning("Averager is running in auxiliary mode, weight is unused.")
        if weight is None:
            weight = float(self.mode != AveragingMode.AUX)
        assert isinstance(weight, (int, float)) and weight >= 0, f"Expected a positive int/float, got {type(weight)}"

        future = MPFuture()
        gather_binary = self.serializer.dumps(gather)  # serialize here to avoid loading modules in the averager process
<<<<<<< HEAD
        self.pipe.send(('_step', [], dict(future=future, gather_binary=gather_binary, weight=weight,
                                          allow_retries=allow_retries, timeout=timeout)))
=======
        self._outer_pipe.send(('_step', [], dict(future=_future, gather_binary=gather_binary, weight=weight,
                                                 allow_retries=allow_retries, timeout=timeout)))
>>>>>>> e9956b84
        return future.result() if wait else future

    async def _step(self, *, future: MPFuture, gather_binary: bytes, weight: float,
                    allow_retries: bool, timeout: Optional[float]):
        start_time = get_dht_time()

        try:
            while not future.done():
                try:
                    self._pending_group_assembled.clear()
                    data_for_gather = self.serializer.dumps([weight, self.throughput, self.mode.value, gather_binary])
                    group_info = await self._matchmaking.look_for_group(timeout=timeout,
                                                                        data_for_gather=data_for_gather)
                    if group_info is None:
                        raise AllreduceException("Averaging step failed: could not find a group.")

                    future.set_result(await asyncio.wait_for(
                        self._run_allreduce(group_info, **self.allreduce_kwargs), self._allreduce_timeout))
                    # averaging is finished, loop will now exit

                except (AllreduceException, MatchmakingException, AssertionError, StopAsyncIteration, InternalError,
                        asyncio.CancelledError, asyncio.InvalidStateError, grpc.RpcError, grpc.aio.AioRpcError) as e:
                    time_elapsed = get_dht_time() - start_time
                    if not allow_retries or (timeout is not None and timeout < time_elapsed):
                        logger.exception(f"Averager caught {repr(e)}")
                        future.set_exception(e)
                    else:
                        logger.warning(f"Averager caught {repr(e)}, retrying")

        except BaseException as e:
            if not future.done():
                future.set_exception(e)
            raise
        finally:
            if not future.done():
                future.set_exception(RuntimeError("Internal sanity check failed: averager.step left future pending."
                                                  " Please report this to hivemind issues."))

    async def _run_allreduce(self, group_info: GroupInfo, min_vector_size: int, **kwargs) -> GatheredData:
        """ Run All-Reduce in a given group and update tensors in place, return gathered metadata """
        try:
            weights, throughputs, mode_ids, user_gathered = zip(*map(self.serializer.loads, group_info.gathered))
            user_gathered = dict(zip(group_info.endpoints, map(self.serializer.loads, user_gathered)))
            modes = tuple(map(AveragingMode, mode_ids))

            # compute optimal part sizes from peer throughputs; TODO: replace with proper load balancing
            incoming_throughputs = [thr if mode != AveragingMode.CLIENT else 0.0
                                    for thr, mode in zip(throughputs, modes)]
            peer_fractions = await asyncio.get_event_loop().run_in_executor(
                None, load_balance_peers, self.total_size, incoming_throughputs, min_vector_size)

            async with self.get_tensors_async() as local_tensors:
                allreduce = AllReduceRunner(
                    group_id=group_info.group_id, tensors=local_tensors, endpoint=self.endpoint,
                    ordered_group_endpoints=group_info.endpoints, peer_fractions=peer_fractions, weights=weights,
                    gathered=user_gathered, modes=modes, **kwargs)

                with self.register_allreduce_group(group_info.group_id, allreduce):

                    # actually run all-reduce
                    averaging_outputs = [output async for output in allreduce]

                    if modes[group_info.endpoints.index(self.endpoint)] != AveragingMode.AUX:
                        assert len(local_tensors) == len(self._averaged_tensors)
                        for tensor, update in zip(local_tensors, averaging_outputs):
                            tensor.add_(update, alpha=self._averaging_alpha)
                        self.last_updated = get_dht_time()

                return allreduce.gathered
        except BaseException as e:
            logger.exception(e)
            raise MatchmakingException(f"Unable to run All-Reduce: {e}")

    @contextlib.contextmanager
    def register_allreduce_group(self, group_id: GroupID, allreduce: AllReduceRunner):
        """ registers a given all-reduce runner to listen for incoming connections """
        try:
            self._running_groups[group_id] = allreduce
            self._pending_group_assembled.set()
            yield
        finally:
            self._running_groups.pop(group_id, None)
            self._pending_group_assembled.set()

    @contextlib.contextmanager
    def get_tensors(self) -> Sequence[torch.Tensor]:
        """
        A contextmanager that gives user access to averaged tensors.
        It is guaranteed that the averager will not modify tensors while this context is active.
        Please do not modify the yielded tensors in-place after the context is released.
        """
        with self.lock_averaged_tensors:
            yield self._averaged_tensors
        self.last_updated = get_dht_time()

    @contextlib.asynccontextmanager
    async def get_tensors_async(self) -> Sequence[torch.Tensor]:
        """ Like get_tensors, but uses an asynchronous contextmanager """
        try:
            await asyncio.get_event_loop().run_in_executor(None, self.lock_averaged_tensors.acquire)
            yield self._averaged_tensors
        finally:
            self.lock_averaged_tensors.release()

    async def rpc_join_group(self, request: averaging_pb2.JoinRequest, context: grpc.ServicerContext
                             ) -> AsyncIterator[averaging_pb2.MessageFromLeader]:
        """ accept or reject a join request from another averager; if accepted, run him through allreduce steps """
        async for response in self._matchmaking.rpc_join_group(request, context):
            yield response

    async def rpc_aggregate_part(self, stream: AsyncIterator[averaging_pb2.AveragingData], context: grpc.ServicerContext
                                 ) -> AsyncIterator[averaging_pb2.AveragingData]:
        """ a groupmate sends us a part of his tensor; we should average it with other peers and return the result """
        request = await anext(stream)
        if request.group_id not in self._running_groups:
            # this handles a special case when leader accepted us to group AND began allreduce right away,
            # but his response with group_id was delayed and other peers got to us first
            await self._pending_group_assembled.wait()

        group = self._running_groups.get(request.group_id)
        if group is None:
            yield averaging_pb2.AveragingData(code=averaging_pb2.BAD_GROUP_ID)
            return

        async for message in group.rpc_aggregate_part(achain(aiter(request), stream), context):
            yield message

    async def _declare_for_download_periodically(self):
        download_key = f'{self._matchmaking.group_key_manager.prefix}.all_averagers'
        while True:
            if self.allow_state_sharing:
                asyncio.create_task(asyncio.wait_for(self.dht.store(
                    download_key, subkey=self.endpoint, value=self.last_updated,
                    expiration_time=get_dht_time() + self._matchmaking.averaging_expiration, return_future=True),
                    timeout=self._matchmaking.averaging_expiration))
            await asyncio.sleep(self._matchmaking.averaging_expiration)

    async def rpc_download_state(self, request: averaging_pb2.DownloadRequest, context: grpc.ServicerContext
                                 ) -> AsyncIterator[averaging_pb2.DownloadData]:
        """
        Get the up-to-date trainer state from a peer.
        The state consists of two parts: (serialized_metadata, tensors)

         - serialized_metadata is a small serialized bytestring meant to store scalars and hyperparameters
         - tensors is a sequence of pytorch tensors that represent model parameters or optimizer statistics
        """
        if not self.allow_state_sharing:
            return  # deny request and direct peer to the next prospective averager
        metadata, tensors = await self._get_current_state_from_host_process()

        for tensor in tensors:
            for part in split_for_streaming(serialize_torch_tensor(tensor)):
                if metadata is not None:
                    yield averaging_pb2.DownloadData(tensor_part=part, metadata=metadata)
                    metadata = None
                else:
                    yield averaging_pb2.DownloadData(tensor_part=part)

    def get_current_state(self) -> Tuple[Any, Sequence[torch.Tensor]]:
        """
        Get current state and send it to a peer. executed in the host process. Meant to be overriden.
        :returns: a tuple of (small metadata, sequence of torch tensors)
        :note: metadata must be seriablizable with self.serializer (default = MSGPackSerializer)
        """
        with self.get_tensors() as tensors:
            return dict(group_key=self.get_group_bits()), tensors

    async def _get_current_state_from_host_process(self):
        """ Executed in the averager process inside rpc_download_state """
<<<<<<< HEAD
        future = MPFuture()
        self._pipe.send(('_TRIGGER_GET_CURRENT_STATE', future))
=======
        future, _future = MPFuture.make_pair()
        self._inner_pipe.send(('_TRIGGER_GET_CURRENT_STATE', _future))
>>>>>>> e9956b84
        return await future

    def load_state_from_peers(self, wait=True) -> Optional[Tuple[Any, Sequence[torch.Tensor]]]:
        """
        Try to download the latest optimizer state one of the existing peer.
        :returns: on success, return a 2-tuple with (metadata, tensors), where

        - metadata is a small object containing metadata (e.g. hyperparameters, scalars, etc)
        - tensors is a sequence of pytorch tensors meant to contain peer's model weights and optimizer statistics

        The exact contents of both metadata and tensors are determined by get_current_state method
        """
<<<<<<< HEAD
        future = MPFuture()
        self.pipe.send(('_load_state_from_peers', [], dict(future=future)))
=======
        future, _future = MPFuture.make_pair()
        self._outer_pipe.send(('_load_state_from_peers', [], dict(future=_future)))
>>>>>>> e9956b84
        return future.result() if wait else future

    async def _load_state_from_peers(self, future: MPFuture):
        try:
            key_manager = self._matchmaking.group_key_manager
            peer_priority, _ = self.dht.get(f"{key_manager.prefix}.all_averagers", latest=True) or ({}, None)
            peer_priority = {peer: float(info.value) for peer, info in peer_priority.items()
                             if isinstance(info, ValueWithExpiration) and isinstance(info.value, (float, int))}

            if not isinstance(peer_priority, dict) or len(peer_priority) == 0:
                logger.info(f"Averager could not load state from peers: peer dict empty or corrupted {peer_priority}.")
                future.set_result(None)
                return

            metadata = None
            for peer in sorted(peer_priority.keys(), key=peer_priority.get, reverse=True):
                if peer != self.endpoint:
                    logger.info(f"Downloading parameters from peer {peer}")
                    stream = None
                    try:
                        stub = ChannelCache.get_stub(peer, averaging_pb2_grpc.DecentralizedAveragingStub, aio=True)
                        stream = stub.rpc_download_state(averaging_pb2.DownloadRequest())
                        current_tensor_parts, tensors = [], []
                        async for message in stream:
                            if message.metadata:
                                metadata = self.serializer.loads(message.metadata)
                            if message.tensor_part.dtype and current_tensor_parts:
                                # tensor_part.dtype indicates the start of the new tensor, so we should wrap up this one
                                tensors.append(deserialize_torch_tensor(combine_from_streaming(current_tensor_parts)))
                                current_tensor_parts = []
                            current_tensor_parts.append(message.tensor_part)
                        if current_tensor_parts:
                            tensors.append(deserialize_torch_tensor(combine_from_streaming(current_tensor_parts)))

                        if not metadata:
                            logger.debug(f"Peer {peer} did not send its state.")
                            continue

                        logger.info(f"Finished downloading state from {peer}")
                        future.set_result((metadata, tensors))
                        self.last_updated = get_dht_time()
                        return
                    except BaseException as e:
                        logger.exception(f"Failed to download state from {peer} - {repr(e)}")
                    finally:
                        if stream is not None:
                            await stream.code()

        finally:
            if not future.done():
                logger.warning("Averager could not load state from peers: all requests have failed.")
                future.set_result(None)

    def get_group_bits(self, wait: bool = True):
        """
        :param wait: if True, return bits immediately. Otherwise return awaitable MPFuture
        :returns: averager's current group key bits (without prefix)
        """
<<<<<<< HEAD
        future = MPFuture()
        self.pipe.send(('_get_group_bits', [], dict(future=future)))
=======
        future, _future = MPFuture.make_pair()
        self._outer_pipe.send(('_get_group_bits', [], dict(future=_future)))
>>>>>>> e9956b84
        return future.result() if wait else future

    async def _get_group_bits(self, future: MPFuture):
        future.set_result(self._matchmaking.group_key_manager.group_bits)

    def set_group_bits(self, group_bits: str, wait: bool = True):
        """
        :param group_bits: group bits (string of '0' or '1') to be used in averager's group key
        :param wait: if True, wait until the update is confirmed by the averager. Otherwise return immediately
        """
        future = MPFuture()
        assert all(bit in '01' for bit in group_bits)
<<<<<<< HEAD
        self.pipe.send(('_set_group_bits', [], dict(group_bits=group_bits, future=future)))
=======
        self._outer_pipe.send(('_set_group_bits', [], dict(group_bits=group_bits, future=_future)))
>>>>>>> e9956b84
        return future.result() if wait else future

    async def _set_group_bits(self, group_bits: str, future: MPFuture):
        try:
            self._matchmaking.group_key_manager.group_bits = group_bits
            return future.set_result(None)
        except Exception as e:
            if not future.done():
                future.set_exception(e)


def is_power_of_two(n):
    """ Check whether n is a power of 2 """
    return (n != 0) and (n & (n - 1) == 0)


def _background_thread_fetch_current_state(serializer: SerializerBase, pipe: mp.connection.Connection,
                                           get_current_state_ref: weakref.WeakMethod):
    """
    Executed in the host process as a background thread. Fetches the averager state when asked by peers.
    :param serializer: a serializer with which to convert metadata into bytes
    :param pipe: DecentralizedAverager's control pipe (from host process side)
    :param get_current_state_ref: a WeakMethod wrapped around DecentralizedAverager.get_current_state (instance-bound)
    """
    while True:
        try:
            trigger, future = pipe.recv()
        except BaseException as e:
            logger.debug(f"Averager background thread finished: {repr(e)}")
            break
            
        if trigger == '_SHUTDOWN':
            break

        assert trigger == '_TRIGGER_GET_CURRENT_STATE'
        try:
            get_current_state = get_current_state_ref()
            if get_current_state is None:
                break
            state_metadata, state_tensors = get_current_state()
            del get_current_state

            state_metadata = serializer.dumps(state_metadata)
            state_tensors = tuple(tensor.cpu().detach().requires_grad_(tensor.requires_grad)
                                  for tensor in state_tensors)
            # note: we cast tensors to CPU on host side to avoid initializing cuda in the guest process
            future.set_result((state_metadata, state_tensors))
        except BaseException as e:
            future.set_exception(e)
            logger.warning(e)
            continue


def compute_schema_hash(tensors: Sequence[torch.Tensor]) -> bytes:
    """ A hash that describes follower's tensor shapes, dtypes, devices, but not the actual values """
    schema_dicts = [{field_name: str(field_value)
                     for field_name, field_value in asdict(TensorDescriptor.from_tensor(tensor)).items()}
                    for tensor in tensors]
    return DHTID.generate(source=schema_dicts).to_bytes()<|MERGE_RESOLUTION|>--- conflicted
+++ resolved
@@ -292,13 +292,8 @@
 
         future = MPFuture()
         gather_binary = self.serializer.dumps(gather)  # serialize here to avoid loading modules in the averager process
-<<<<<<< HEAD
-        self.pipe.send(('_step', [], dict(future=future, gather_binary=gather_binary, weight=weight,
-                                          allow_retries=allow_retries, timeout=timeout)))
-=======
-        self._outer_pipe.send(('_step', [], dict(future=_future, gather_binary=gather_binary, weight=weight,
+        self._outer_pipe.send(('_step', [], dict(future=future, gather_binary=gather_binary, weight=weight,
                                                  allow_retries=allow_retries, timeout=timeout)))
->>>>>>> e9956b84
         return future.result() if wait else future
 
     async def _step(self, *, future: MPFuture, gather_binary: bytes, weight: float,
@@ -468,13 +463,8 @@
 
     async def _get_current_state_from_host_process(self):
         """ Executed in the averager process inside rpc_download_state """
-<<<<<<< HEAD
         future = MPFuture()
-        self._pipe.send(('_TRIGGER_GET_CURRENT_STATE', future))
-=======
-        future, _future = MPFuture.make_pair()
-        self._inner_pipe.send(('_TRIGGER_GET_CURRENT_STATE', _future))
->>>>>>> e9956b84
+        self._inner_pipe.send(('_TRIGGER_GET_CURRENT_STATE', future))
         return await future
 
     def load_state_from_peers(self, wait=True) -> Optional[Tuple[Any, Sequence[torch.Tensor]]]:
@@ -487,13 +477,8 @@
 
         The exact contents of both metadata and tensors are determined by get_current_state method
         """
-<<<<<<< HEAD
         future = MPFuture()
-        self.pipe.send(('_load_state_from_peers', [], dict(future=future)))
-=======
-        future, _future = MPFuture.make_pair()
-        self._outer_pipe.send(('_load_state_from_peers', [], dict(future=_future)))
->>>>>>> e9956b84
+        self._outer_pipe.send(('_load_state_from_peers', [], dict(future=future))
         return future.result() if wait else future
 
     async def _load_state_from_peers(self, future: MPFuture):
@@ -552,13 +537,8 @@
         :param wait: if True, return bits immediately. Otherwise return awaitable MPFuture
         :returns: averager's current group key bits (without prefix)
         """
-<<<<<<< HEAD
         future = MPFuture()
-        self.pipe.send(('_get_group_bits', [], dict(future=future)))
-=======
-        future, _future = MPFuture.make_pair()
-        self._outer_pipe.send(('_get_group_bits', [], dict(future=_future)))
->>>>>>> e9956b84
+        self._outer_pipe.send(('_get_group_bits', [], dict(future=future)))
         return future.result() if wait else future
 
     async def _get_group_bits(self, future: MPFuture):
@@ -571,11 +551,7 @@
         """
         future = MPFuture()
         assert all(bit in '01' for bit in group_bits)
-<<<<<<< HEAD
-        self.pipe.send(('_set_group_bits', [], dict(group_bits=group_bits, future=future)))
-=======
-        self._outer_pipe.send(('_set_group_bits', [], dict(group_bits=group_bits, future=_future)))
->>>>>>> e9956b84
+        self._outer_pipe.send(('_set_group_bits', [], dict(group_bits=group_bits, future=future)))
         return future.result() if wait else future
 
     async def _set_group_bits(self, group_bits: str, future: MPFuture):
