#!/usr/bin/env python

import time
import argparse
import hivemind
import wandb
import torch
from transformers import (AlbertTokenizerFast, AlbertConfig, AlbertForPreTraining)

from hivemind import get_logger


def get_public_ip():
    from whatsmyip.ip import get_ip
    from whatsmyip.providers import GoogleDnsProvider
    return get_ip(GoogleDnsProvider)


logger = get_logger(__name__)


class CheckpointUploader:
    def __init__(self, upload_checkpoint_interval):
        import multiprocessing as mp

        self.upload_checkpoint_interval = upload_checkpoint_interval
        if self.upload_checkpoint_interval:
            self.albert_config_file = 'https://s3.amazonaws.com/models.huggingface.co/bert/albert-large-v2-config.json'
            self.cache_dir = './data'
            self.tokenizer_path = './data/tokenizer'

            self.pipe = mp.Pipe(duplex=False)  # a control pipe used to communicate with a background process
            # TODO: somehow connect pipe with another peers

        self.previous_timestamp = time.time()

    def is_time_to_upload(self):
        if self.upload_checkpoint_interval is None:
            return False
        elif time.time() - self.previous_timestamp >= self.upload_checkpoint_interval:
            return True
        else:
            return False

    def upload_checkpoint(self):
        config = AlbertConfig.from_pretrained(self.albert_config_file, cache_dir=self.cache_dir)
        tokenizer = AlbertTokenizerFast.from_pretrained(self.tokenizer_path, cache_dir=self.cache_dir)
        model = AlbertForPreTraining(config)
        model.resize_token_embeddings(len(tokenizer))

        no_decay = ["bias", "LayerNorm.weight"]
        optimizer_grouped_parameters = [
            {
                "params": [p for n, p in model.named_parameters() if not any(nd in n for nd in no_decay)],
            },
            {
                "params": [p for n, p in model.named_parameters() if any(nd in n for nd in no_decay)],
            },
        ]

        parameters = [param for param_group in optimizer_grouped_parameters for param in param_group['params']]
        num_local_tensors = len(parameters)

        future, _future = hivemind.utils.MPFuture.make_pair()
        self.pipe.send(('_TRIGGER_GET_CURRENT_STATE', _future))
        loaded_state = future.result()

        if loaded_state is None:
            return

        metadata, flat_tensors = loaded_state
        loaded_parameters = flat_tensors[:num_local_tensors]
        loaded_opt_tensors = flat_tensors[num_local_tensors:]

        with torch.no_grad():
            for local_param, loaded_param in zip(parameters, loaded_parameters):
                local_param[...] = loaded_param

            optimizer_state = {
                'optimizer_metadata': metadata['optimizer_metadata'],
                'optimizer_tensors': loaded_opt_tensors
            }

        # TODO: push model and optimizer_state to HuggingFace Model Hub

        self.previous_timestamp = time.time()


if __name__ == '__main__':
    parser = argparse.ArgumentParser()

    parser.add_argument('--address', type=str, required=False, default=None,
                        help="this machine's network address. Use public IP for global experiments, "
                             "local address for private runs.")
    parser.add_argument('--listen_on', type=str, default='0.0.0.0:*', required=False,
                        help="'localhost' for local connections only, '0.0.0.0' for ipv4 '[::]' for ipv6")
    parser.add_argument('--refresh_period', type=float, default=30, required=False,
                        help="coordinator will fetch keys from DHT once in this many seconds")
    parser.add_argument('--experiment_prefix', type=str, required=True,
                        help="a prefix where peers store their metrics for aggregation")
    parser.add_argument('--wandb_project', type=str, required=False,
                        help="learning curves will be published there. Specify this for only one coordinator")
    parser.add_argument('--initial_peers', type=str, required=False,
                        help="you might want to have several initial peers so that if one dies, new workers still "
                             "can join the collaboration via alive initial peers' addresses")
    parser.add_argument('--upload_checkpoint_interval', type=float, required=False,
                        help="coordinator will upload current model checkpoint to  HuggingFace Model Hub "
                             "in this many seconds")

    args = parser.parse_args()
    if args.address is None:
        logger.warning("No address specified. Attempting to infer address from DNS.")
        try:
            args.address = get_public_ip()
        except ImportError as e:
            logger.error("Could not infer network address, please specify --address manually.")
            exit(-1)

<<<<<<< HEAD
    if args.initial_peers is None:
        dht = hivemind.DHT(start=True, listen_on=args.listen_on, endpoint=f"{args.address}:*")
    else:
        args.initial_peers = list(map(str.strip, args.initial_peers.split(',')))
        dht = hivemind.DHT(start=True, listen_on=args.listen_on, endpoint=f"{args.address}:*",
                           initial_peers=args.initial_peers)

    logger.info(f"Running DHT root at {args.address}:{dht.port}")

    if args.wandb_project is not None:
        wandb.init(project=args.wandb_project)
=======
    dht = hivemind.DHT(start=True, listen_on=args.listen_on, endpoint=f"{args.address}:*")
    logger.info(f"Running DHT root at {args.address}:{dht.port}")
>>>>>>> 1d508886

    current_step = 0

    while True:
        metrics_dict = dht.get(args.experiment_prefix + '_metrics', latest=True)
        if metrics_dict is not None:
            metrics_dict = metrics_dict.value
            metrics = [metrics_dict[peer].value for peer in metrics_dict]
            latest_step = max(metrics)[0]
            if latest_step != current_step:
                current_step = latest_step
                alive_peers = 0
                num_batches = 0
                sum_loss = 0
                num_samples = 0
                sum_perf = 0
                for step, perf, samples, loss in metrics:
                    if step == latest_step:
                        sum_loss += loss
                        alive_peers += 1
                        sum_perf += perf
                        num_samples += samples
                if args.wandb_project is not None:
                    wandb.log({
                        "loss": sum_loss / alive_peers,
                        "alive peers": alive_peers,
                        "samples": num_samples,
                        "performance": sum_perf
                    })
                logger.info(f"{sum_loss / alive_peers:.5f}")
            logger.debug("Peer is still alive...")
        time.sleep(args.refresh_period)<|MERGE_RESOLUTION|>--- conflicted
+++ resolved
@@ -116,7 +116,6 @@
             logger.error("Could not infer network address, please specify --address manually.")
             exit(-1)
 
-<<<<<<< HEAD
     if args.initial_peers is None:
         dht = hivemind.DHT(start=True, listen_on=args.listen_on, endpoint=f"{args.address}:*")
     else:
@@ -128,10 +127,6 @@
 
     if args.wandb_project is not None:
         wandb.init(project=args.wandb_project)
-=======
-    dht = hivemind.DHT(start=True, listen_on=args.listen_on, endpoint=f"{args.address}:*")
-    logger.info(f"Running DHT root at {args.address}:{dht.port}")
->>>>>>> 1d508886
 
     current_step = 0
 
