--- conflicted
+++ resolved
@@ -131,23 +131,14 @@
                     alive_peers += 1
                     sum_perf += perf
                     num_samples += samples
-<<<<<<< HEAD
+                    sum_mini_steps += mini_steps
                 if coordinator_args.wandb_project is not None:
                     wandb.log({
-                        "loss": sum_loss / alive_peers,
+                        "loss": sum_loss / sum_mini_steps,
                         "alive peers": alive_peers,
                         "samples": num_samples,
                         "performance": sum_perf
                     })
-=======
-                    sum_mini_steps += mini_steps
-                wandb.log({
-                    "loss": sum_loss / sum_mini_steps,
-                    "alive peers": alive_peers,
-                    "samples": num_samples,
-                    "performance": sum_perf
-                })
->>>>>>> 2314e7eb
                 logger.info(f"Step #{current_step}\tloss = {sum_loss / alive_peers:.5f}")
         logger.debug("Peer is still alive...")
         time.sleep(coordinator_args.refresh_period)