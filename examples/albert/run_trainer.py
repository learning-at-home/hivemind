--- conflicted
+++ resolved
@@ -172,22 +172,14 @@
         self.trainer_uuid, self.statistics_expiration = trainer_uuid, statistics_expiration
         self.last_reported_collaboration_step = -1
         self.previous_state = self.get_current_state()
-<<<<<<< HEAD
-
-    def on_step_end(self, args: TrainingArguments, state: transformers.TrainerState,
-                    control: transformers.TrainerControl, **kwargs):
-        if not self.params_are_finite():
-=======
         self.samples = 0
         self.steps = 0
         self.loss = 0
-        super().__init__()
 
     def on_step_end(self, args: TrainingArguments, state: transformers.TrainerState,
                     control: transformers.TrainerControl, **kwargs):
         control.should_log = True
-        if not self.are_finite_params():
->>>>>>> b8a98564
+        if not self.params_are_finite():
             self.load_from_state(self.previous_state)
             return control
         self.previous_state = self.get_current_state()
