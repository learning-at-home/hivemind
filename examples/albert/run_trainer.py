--- conflicted
+++ resolved
@@ -10,21 +10,9 @@
 import transformers
 from datasets import load_from_disk
 from torch.utils.data import DataLoader
-<<<<<<< HEAD
-from transformers import (
-    set_seed,
-    HfArgumentParser,
-    TrainingArguments,
-    DataCollatorForLanguageModeling,
-    AlbertTokenizerFast,
-    AlbertConfig,
-    AlbertForPreTraining,
-)
-=======
 from torch_optimizer import Lamb
 from transformers import set_seed, HfArgumentParser, TrainingArguments, DataCollatorForLanguageModeling
 from transformers.models.albert import AlbertTokenizerFast, AlbertConfig, AlbertForPreTraining
->>>>>>> d97fede7
 from transformers.optimization import get_linear_schedule_with_warmup
 from transformers.trainer import Trainer
 from transformers.trainer_utils import is_main_process
@@ -236,19 +224,6 @@
 
     opt, scheduler = get_optimizer_and_scheduler(training_args, model)
 
-<<<<<<< HEAD
-    validators, local_public_key = utils.make_validators(collaboration_args_dict["experiment_prefix"])
-    dht = hivemind.DHT(
-        start=True,
-        initial_peers=collaboration_args_dict.pop("initial_peers"),
-        listen=not collaboration_args_dict["client_mode"],
-        record_validators=validators,
-        use_ipfs=collaboration_args_dict["use_ipfs"],
-        host_maddrs=collaboration_args_dict.pop("host_maddrs"),
-        announce_maddrs=collaboration_args_dict.pop("announce_maddrs"),
-    )
-    utils.log_visible_maddrs(dht.get_visible_maddrs(), only_p2p=collaboration_args_dict.pop("use_ipfs"))
-=======
     validators, local_public_key = utils.make_validators(collaboration_args.experiment_prefix)
 
     dht = hivemind.DHT(
@@ -261,36 +236,17 @@
         announce_maddrs=collaboration_args.announce_maddrs,
     )
     utils.log_visible_maddrs(dht.get_visible_maddrs(), only_p2p=collaboration_args.use_ipfs)
->>>>>>> d97fede7
 
     total_batch_size_per_step = training_args.per_device_train_batch_size * training_args.gradient_accumulation_steps
     if torch.cuda.device_count() != 0:
         total_batch_size_per_step *= torch.cuda.device_count()
 
-<<<<<<< HEAD
-    statistics_expiration = collaboration_args_dict.pop("statistics_expiration")
-    adjusted_target_batch_size = collaboration_args_dict.pop("target_batch_size") - collaboration_args_dict.pop(
-        "batch_size_lead"
-    )
-=======
     adjusted_target_batch_size = collaboration_args.target_batch_size - collaboration_args.batch_size_lead
->>>>>>> d97fede7
 
     collaborative_optimizer = hivemind.CollaborativeOptimizer(
         opt=opt,
         dht=dht,
         scheduler=scheduler,
-<<<<<<< HEAD
-        prefix=collaboration_args_dict.pop("experiment_prefix"),
-        compression_type=hivemind.utils.CompressionType.Value(collaboration_args_dict.pop("compression")),
-        batch_size_per_step=total_batch_size_per_step,
-        throughput=collaboration_args_dict.pop("bandwidth"),
-        target_batch_size=adjusted_target_batch_size,
-        client_mode=collaboration_args_dict.pop("client_mode"),
-        verbose=True,
-        start=True,
-        **collaboration_args_dict,
-=======
         prefix=collaboration_args.experiment_prefix,
         compression_type=hivemind.utils.CompressionType.Value(collaboration_args.compression),
         batch_size_per_step=total_batch_size_per_step,
@@ -300,7 +256,6 @@
         verbose=True,
         start=True,
         **asdict(averager_args),
->>>>>>> d97fede7
     )
 
     class TrainerWithIndependentShuffling(Trainer):
@@ -318,13 +273,9 @@
         eval_dataset=tokenized_datasets["validation"] if training_args.do_eval else None,
         optimizers=(collaborative_optimizer, NoOpScheduler(collaborative_optimizer)),
         callbacks=[
-<<<<<<< HEAD
-            CollaborativeCallback(dht, collaborative_optimizer, model, local_public_key, statistics_expiration)
-=======
             CollaborativeCallback(
                 dht, collaborative_optimizer, model, local_public_key, collaboration_args.statistics_expiration
             )
->>>>>>> d97fede7
         ],
     )
     trainer.remove_callback(transformers.trainer_callback.PrinterCallback)
